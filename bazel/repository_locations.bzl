REPOSITORY_LOCATIONS = dict(
    bazel_compdb = dict(
        sha256 = "87e376a685eacfb27bcc0d0cdf5ded1d0b99d868390ac50f452ba6ed781caffe",
        strip_prefix = "bazel-compilation-database-0.4.2",
        urls = ["https://github.com/grailbio/bazel-compilation-database/archive/0.4.2.tar.gz"],
    ),
    bazel_gazelle = dict(
        sha256 = "86c6d481b3f7aedc1d60c1c211c6f76da282ae197c3b3160f54bd3a8f847896f",
        urls = ["https://github.com/bazelbuild/bazel-gazelle/releases/download/v0.19.1/bazel-gazelle-v0.19.1.tar.gz"],
    ),
    bazel_toolchains = dict(
        sha256 = "1342f84d4324987f63307eb6a5aac2dff6d27967860a129f5cd40f8f9b6fd7dd",
        strip_prefix = "bazel-toolchains-2.2.0",
        urls = [
            "https://github.com/bazelbuild/bazel-toolchains/releases/download/2.2.0/bazel-toolchains-2.2.0.tar.gz",
            "https://mirror.bazel.build/github.com/bazelbuild/bazel-toolchains/archive/2.2.0.tar.gz",
        ],
    ),
    build_bazel_rules_apple = dict(
        sha256 = "7a7afdd4869bb201c9352eed2daf37294d42b093579b70423490c1b4d4f6ce42",
        urls = ["https://github.com/bazelbuild/rules_apple/releases/download/0.19.0/rules_apple.0.19.0.tar.gz"],
    ),
    envoy_build_tools = dict(
        sha256 = "c4193e6ab0c93db3e519dc8aeaf588e3dc414620063e00003150f64f03ad1f3f",
        strip_prefix = "envoy-build-tools-84ca08de00eedd0ba08e7d5551108d6f03f5d362",
        # 2020-03-24
        urls = ["https://github.com/envoyproxy/envoy-build-tools/archive/84ca08de00eedd0ba08e7d5551108d6f03f5d362.tar.gz"],
    ),
    boringssl = dict(
        sha256 = "a3d4de4f03cb321ef943678d72a045c9a19d26b23d6f4e313f97600c65201a27",
        strip_prefix = "boringssl-1c2769383f027befac5b75b6cedd25daf3bf4dcf",
        # To update BoringSSL, which tracks Chromium releases:
        # 1. Open https://omahaproxy.appspot.com/ and note <current_version> of linux/stable release.
        # 2. Open https://chromium.googlesource.com/chromium/src/+/refs/tags/<current_version>/DEPS and note <boringssl_revision>.
        # 3. Find a commit in BoringSSL's "master-with-bazel" branch that merges <boringssl_revision>.
        #
        # chromium-81.0.4044.69
        urls = ["https://github.com/google/boringssl/archive/1c2769383f027befac5b75b6cedd25daf3bf4dcf.tar.gz"],
    ),
    boringssl_fips = dict(
        sha256 = "b12ad676ee533824f698741bd127f6fbc82c46344398a6d78d25e62c6c418c73",
        # fips-20180730
        urls = ["https://commondatastorage.googleapis.com/chromium-boringssl-docs/fips/boringssl-66005f41fbc3529ffe8d007708756720529da20d.tar.xz"],
    ),
    com_google_absl = dict(
        sha256 = "2693730730247afb0e7cb2d41664ac2af3ad75c79944efd266be40ba944179b9",
        strip_prefix = "abseil-cpp-06f0e767d13d4d68071c4fc51e25724e0fc8bc74",
        # 2020-03-03
        urls = ["https://github.com/abseil/abseil-cpp/archive/06f0e767d13d4d68071c4fc51e25724e0fc8bc74.tar.gz"],
    ),
    com_github_apache_thrift = dict(
        sha256 = "7d59ac4fdcb2c58037ebd4a9da5f9a49e3e034bf75b3f26d9fe48ba3d8806e6b",
        strip_prefix = "thrift-0.11.0",
        urls = ["https://files.pythonhosted.org/packages/c6/b4/510617906f8e0c5660e7d96fbc5585113f83ad547a3989b80297ac72a74c/thrift-0.11.0.tar.gz"],
    ),
    com_github_c_ares_c_ares = dict(
        sha256 = "bbaab13d6ad399a278d476f533e4d88a7ec7d729507348bb9c2e3b207ba4c606",
        strip_prefix = "c-ares-d7e070e7283f822b1d2787903cce3615536c5610",
        # 2019-06-19
        # 27 new commits from release-1.15.0. Upgrade for commit 7d3591ee8a1a63e7748e68e6d880bd1763a32885 "getaddrinfo enhancements" and follow up fixes.
        # Use getaddrinfo to query DNS record and TTL.
        # TODO(crazyxy): Update to release-1.16.0 when it is released.
        urls = ["https://github.com/c-ares/c-ares/archive/d7e070e7283f822b1d2787903cce3615536c5610.tar.gz"],
    ),
    com_github_circonus_labs_libcircllhist = dict(
        sha256 = "8165aa25e529d7d4b9ae849d3bf30371255a99d6db0421516abcff23214cdc2c",
        strip_prefix = "libcircllhist-63a16dd6f2fc7bc841bb17ff92be8318df60e2e1",
        # 2019-02-11
        urls = ["https://github.com/circonus-labs/libcircllhist/archive/63a16dd6f2fc7bc841bb17ff92be8318df60e2e1.tar.gz"],
    ),
    com_github_cyan4973_xxhash = dict(
        sha256 = "952ebbf5b11fbf59ae5d760a562d1e9112278f244340ad7714e8556cbe54f7f7",
        strip_prefix = "xxHash-0.7.3",
        urls = ["https://github.com/Cyan4973/xxHash/archive/v0.7.3.tar.gz"],
    ),
    com_github_envoyproxy_sqlparser = dict(
        sha256 = "b2d3882698cf85b64c87121e208ce0b24d5fe2a00a5d058cf4571f1b25b45403",
        strip_prefix = "sql-parser-b14d010afd4313f2372a1cc96aa2327e674cc798",
        # 2020-01-10
        urls = ["https://github.com/envoyproxy/sql-parser/archive/b14d010afd4313f2372a1cc96aa2327e674cc798.tar.gz"],
    ),
    com_github_mirror_tclap = dict(
        sha256 = "f0ede0721dddbb5eba3a47385a6e8681b14f155e1129dd39d1a959411935098f",
        strip_prefix = "tclap-tclap-1-2-1-release-final",
        urls = ["https://github.com/mirror/tclap/archive/tclap-1-2-1-release-final.tar.gz"],
    ),
    com_github_fmtlib_fmt = dict(
        sha256 = "f1907a58d5e86e6c382e51441d92ad9e23aea63827ba47fd647eacc0d3a16c78",
        strip_prefix = "fmt-6.0.0",
        urls = ["https://github.com/fmtlib/fmt/archive/6.0.0.tar.gz"],
    ),
    com_github_gabime_spdlog = dict(
        sha256 = "afd18f62d1bc466c60bef088e6b637b0284be88c515cedc59ad4554150af6043",
        strip_prefix = "spdlog-1.4.0",
        urls = ["https://github.com/gabime/spdlog/archive/v1.4.0.tar.gz"],
    ),
    com_github_google_libprotobuf_mutator = dict(
        sha256 = "",
        strip_prefix = "libprotobuf-mutator-3521f47a2828da9ace403e4ecc4aece1a84feb36",
        # 2020-02-04
        urls = ["https://github.com/google/libprotobuf-mutator/archive/3521f47a2828da9ace403e4ecc4aece1a84feb36.tar.gz"],
    ),
    com_github_gperftools_gperftools = dict(
        # TODO(cmluciano): Bump to release 2.8
        # The currently used version is specifically chosen to fix ppc64le builds that require inclusion
        # of asm/ptrace.h, and also s390x builds that require special handling of mmap syscall.
        sha256 = "97f0bc2b389c29305f5d1d8cc4d95e9212c33b55827ae65476fc761d78e3ec5d",
        strip_prefix = "gperftools-gperftools-2.7.90",
        urls = ["https://github.com/gperftools/gperftools/archive/gperftools-2.7.90.tar.gz"],
    ),
    com_github_grpc_grpc = dict(
        # TODO(JimmyCYJ): Bump to release 1.27
        # This sha on grpc:v1.25.x branch is specifically chosen to fix gRPC STS call credential options.
        sha256 = "bbc8f020f4e85ec029b047fab939b8c81f3d67254b5c724e1003a2bc49ddd123",
        strip_prefix = "grpc-d8f4928fa779f6005a7fe55a176bdb373b0f910f",
        urls = ["https://github.com/grpc/grpc/archive/d8f4928fa779f6005a7fe55a176bdb373b0f910f.tar.gz"],
    ),
    com_github_luajit_luajit = dict(
        sha256 = "409f7fe570d3c16558e594421c47bdd130238323c9d6fd6c83dedd2aaeb082a8",
        strip_prefix = "LuaJIT-2.1.0-beta3",
        urls = ["https://github.com/LuaJIT/LuaJIT/archive/v2.1.0-beta3.tar.gz"],
    ),
    com_github_moonjit_moonjit = dict(
        sha256 = "83deb2c880488dfe7dd8ebf09e3b1e7613ef4b8420de53de6f712f01aabca2b6",
        strip_prefix = "moonjit-2.2.0",
        urls = ["https://github.com/moonjit/moonjit/archive/2.2.0.tar.gz"],
    ),
    com_github_nghttp2_nghttp2 = dict(
        sha256 = "eb9d9046495a49dd40c7ef5d6c9907b51e5a6b320ea6e2add11eb8b52c982c47",
        strip_prefix = "nghttp2-1.40.0",
        urls = ["https://github.com/nghttp2/nghttp2/releases/download/v1.40.0/nghttp2-1.40.0.tar.gz"],
    ),
    io_opentracing_cpp = dict(
        sha256 = "015c4187f7a6426a2b5196f0ccd982aa87f010cf61f507ae3ce5c90523f92301",
        strip_prefix = "opentracing-cpp-1.5.1",
        urls = ["https://github.com/opentracing/opentracing-cpp/archive/v1.5.1.tar.gz"],
    ),
    com_lightstep_tracer_cpp = dict(
        sha256 = "0e99716598c010e56bc427ea3482be5ad2c534be8b039d172564deec1264a213",
        strip_prefix = "lightstep-tracer-cpp-3efe2372ee3d7c2138d6b26e542d757494a7938d",
        # 2020-03-24
        urls = ["https://github.com/lightstep/lightstep-tracer-cpp/archive/3efe2372ee3d7c2138d6b26e542d757494a7938d.tar.gz"],
    ),
    com_github_datadog_dd_opentracing_cpp = dict(
        sha256 = "6dc1088ab7f788b6c849fbaa6300517c8fdf88991a70b778be79c284c36857bf",
        strip_prefix = "dd-opentracing-cpp-1.1.3",
        urls = ["https://github.com/DataDog/dd-opentracing-cpp/archive/v1.1.3.tar.gz"],
    ),
    com_github_google_benchmark = dict(
        sha256 = "3c6a165b6ecc948967a1ead710d4a181d7b0fbcaa183ef7ea84604994966221a",
        strip_prefix = "benchmark-1.5.0",
        urls = ["https://github.com/google/benchmark/archive/v1.5.0.tar.gz"],
    ),
    com_github_libevent_libevent = dict(
        sha256 = "549d34065eb2485dfad6c8de638caaa6616ed130eec36dd978f73b6bdd5af113",
        # This SHA includes the new "prepare" and "check" watchers, used for event loop performance
        # stats (see https://github.com/libevent/libevent/pull/793) and the fix for a race condition
        # in the watchers (see https://github.com/libevent/libevent/pull/802).
        # This also includes the fixes for https://github.com/libevent/libevent/issues/806
        # and https://github.com/lyft/envoy-mobile/issues/215.
        # TODO(mergeconflict): Update to v2.2 when it is released.
        strip_prefix = "libevent-0d7d85c2083f7a4c9efe01c061486f332b576d28",
        # 2019-07-02
        urls = ["https://github.com/libevent/libevent/archive/0d7d85c2083f7a4c9efe01c061486f332b576d28.tar.gz"],
    ),
    net_zlib = dict(
        # Use the dev branch of zlib to resolve fuzz bugs and out of bound
        # errors resulting in crashes in zlib 1.2.11.
        # TODO(asraa): Remove when zlib > 1.2.11 is released.
        sha256 = "155a8f8c1a753fb05b16a1b0cc0a0a9f61a78e245f9e0da483d13043b3bcbf2e",
        strip_prefix = "zlib-79baebe50e4d6b73ae1f8b603f0ef41300110aa3",
        # 2019-04-14 development branch
        urls = ["https://github.com/madler/zlib/archive/79baebe50e4d6b73ae1f8b603f0ef41300110aa3.tar.gz"],
    ),
    com_github_jbeder_yaml_cpp = dict(
        sha256 = "77ea1b90b3718aa0c324207cb29418f5bced2354c2e483a9523d98c3460af1ed",
        strip_prefix = "yaml-cpp-yaml-cpp-0.6.3",
        urls = ["https://github.com/jbeder/yaml-cpp/archive/yaml-cpp-0.6.3.tar.gz"],
    ),
    com_github_msgpack_msgpack_c = dict(
        sha256 = "433cbcd741e1813db9ae4b2e192b83ac7b1d2dd7968a3e11470eacc6f4ab58d2",
        strip_prefix = "msgpack-3.2.1",
        urls = ["https://github.com/msgpack/msgpack-c/releases/download/cpp-3.2.1/msgpack-3.2.1.tar.gz"],
    ),
    com_github_google_jwt_verify = dict(
        sha256 = "d422a6eadd4bcdd0f9b122cd843a4015f8b18aebea6e1deb004bd4d401a8ef92",
        strip_prefix = "jwt_verify_lib-40e2cc938f4bcd059a97dc6c73f59ecfa5a71bac",
        # 2020-02-11
        urls = ["https://github.com/google/jwt_verify_lib/archive/40e2cc938f4bcd059a97dc6c73f59ecfa5a71bac.tar.gz"],
    ),
    com_github_nodejs_http_parser = dict(
        sha256 = "8fa0ab8770fd8425a9b431fdbf91623c4d7a9cdb842b9339289bd2b0b01b0d3d",
        strip_prefix = "http-parser-2.9.3",
        urls = ["https://github.com/nodejs/http-parser/archive/v2.9.3.tar.gz"],
    ),
    com_github_pallets_jinja = dict(
        sha256 = "db49236731373e4f3118af880eb91bb0aa6978bc0cf8b35760f6a026f1a9ffc4",
        strip_prefix = "jinja-2.10.3",
        urls = ["https://github.com/pallets/jinja/archive/2.10.3.tar.gz"],
    ),
    com_github_pallets_markupsafe = dict(
        sha256 = "222a10e3237d92a9cd45ed5ea882626bc72bc5e0264d3ed0f2c9129fa69fc167",
        strip_prefix = "markupsafe-1.1.1/src",
        urls = ["https://github.com/pallets/markupsafe/archive/1.1.1.tar.gz"],
    ),
    com_github_tencent_rapidjson = dict(
        sha256 = "a2faafbc402394df0fa94602df4b5e4befd734aad6bb55dfef46f62fcaf1090b",
        strip_prefix = "rapidjson-dfbe1db9da455552f7a9ad5d2aea17dd9d832ac1",
        # Changes through 2019-12-02
        urls = ["https://github.com/Tencent/rapidjson/archive/dfbe1db9da455552f7a9ad5d2aea17dd9d832ac1.tar.gz"],
    ),
    com_github_twitter_common_lang = dict(
        sha256 = "56d1d266fd4767941d11c27061a57bc1266a3342e551bde3780f9e9eb5ad0ed1",
        strip_prefix = "twitter.common.lang-0.3.9/src",
        urls = ["https://files.pythonhosted.org/packages/08/bc/d6409a813a9dccd4920a6262eb6e5889e90381453a5f58938ba4cf1d9420/twitter.common.lang-0.3.9.tar.gz"],
    ),
    com_github_twitter_common_rpc = dict(
        sha256 = "0792b63fb2fb32d970c2e9a409d3d00633190a22eb185145fe3d9067fdaa4514",
        strip_prefix = "twitter.common.rpc-0.3.9/src",
        urls = ["https://files.pythonhosted.org/packages/be/97/f5f701b703d0f25fbf148992cd58d55b4d08d3db785aad209255ee67e2d0/twitter.common.rpc-0.3.9.tar.gz"],
    ),
    com_github_twitter_common_finagle_thrift = dict(
        sha256 = "1e3a57d11f94f58745e6b83348ecd4fa74194618704f45444a15bc391fde497a",
        strip_prefix = "twitter.common.finagle-thrift-0.3.9/src",
        urls = ["https://files.pythonhosted.org/packages/f9/e7/4f80d582578f8489226370762d2cf6bc9381175d1929eba1754e03f70708/twitter.common.finagle-thrift-0.3.9.tar.gz"],
    ),
    com_google_googletest = dict(
        sha256 = "9dc9157a9a1551ec7a7e43daea9a694a0bb5fb8bec81235d8a1e6ef64c716dcb",
        strip_prefix = "googletest-release-1.10.0",
        urls = ["https://github.com/google/googletest/archive/release-1.10.0.tar.gz"],
    ),
    com_google_protobuf = dict(
        sha256 = "d7cfd31620a352b2ee8c1ed883222a0d77e44346643458e062e86b1d069ace3e",
        strip_prefix = "protobuf-3.10.1",
        urls = ["https://github.com/protocolbuffers/protobuf/releases/download/v3.10.1/protobuf-all-3.10.1.tar.gz"],
    ),
    grpc_httpjson_transcoding = dict(
        sha256 = "62c8cb5ea2cca1142cde9d4a0778c52c6022345c3268c60ef81666946b958ad5",
        strip_prefix = "grpc-httpjson-transcoding-faf8af1e9788cd4385b94c8f85edab5ea5d4b2d6",
        # 2020-03-02
        urls = ["https://github.com/grpc-ecosystem/grpc-httpjson-transcoding/archive/faf8af1e9788cd4385b94c8f85edab5ea5d4b2d6.tar.gz"],
    ),
    io_bazel_rules_go = dict(
        sha256 = "e88471aea3a3a4f19ec1310a55ba94772d087e9ce46e41ae38ecebe17935de7b",
        urls = ["https://github.com/bazelbuild/rules_go/releases/download/v0.20.3/rules_go-v0.20.3.tar.gz"],
    ),
    rules_foreign_cc = dict(
        sha256 = "3184c244b32e65637a74213fc448964b687390eeeca42a36286f874c046bba15",
        strip_prefix = "rules_foreign_cc-7bc4be735b0560289f6b86ab6136ee25d20b65b7",
        # 2019-09-26
        urls = ["https://github.com/bazelbuild/rules_foreign_cc/archive/7bc4be735b0560289f6b86ab6136ee25d20b65b7.tar.gz"],
    ),
    rules_python = dict(
        sha256 = "aa96a691d3a8177f3215b14b0edc9641787abaaa30363a080165d06ab65e1161",
        urls = ["https://github.com/bazelbuild/rules_python/releases/download/0.0.1/rules_python-0.0.1.tar.gz"],
    ),
    six = dict(
        sha256 = "d16a0141ec1a18405cd4ce8b4613101da75da0e9a7aec5bdd4fa804d0e0eba73",
        urls = ["https://files.pythonhosted.org/packages/dd/bf/4138e7bfb757de47d1f4b6994648ec67a51efe58fa907c1e11e350cddfca/six-1.12.0.tar.gz"],
    ),
    org_llvm_llvm = dict(
        sha256 = "44787a6d02f7140f145e2250d56c9f849334e11f9ae379827510ed72f12b75e7",
        strip_prefix = "llvm-8.0.1.src",
        urls = ["https://github.com/llvm/llvm-project/releases/download/llvmorg-8.0.1/llvm-8.0.1.src.tar.xz"],
    ),
    com_github_wavm_wavm = dict(
        sha256 = "48939906ff44a0e26e2c4c63132eebd75cfd768fac989a874395121e139933ec",
        strip_prefix = "WAVM-1ec06cd202a922015c9041c5ed84f875453c4dc7",
        urls = ["https://github.com/WAVM/WAVM/archive/1ec06cd202a922015c9041c5ed84f875453c4dc7.tar.gz"],
    ),
    io_opencensus_cpp = dict(
        sha256 = "193ffb4e13bd7886757fd22b61b7f7a400634412ad8e7e1071e73f57bedd7fc6",
        strip_prefix = "opencensus-cpp-04ed0211931f12b03c1a76b3907248ca4db7bc90",
        # 2020-03-24
        urls = ["https://github.com/census-instrumentation/opencensus-cpp/archive/04ed0211931f12b03c1a76b3907248ca4db7bc90.tar.gz"],
    ),
    com_github_curl = dict(
        sha256 = "01ae0c123dee45b01bbaef94c0bc00ed2aec89cb2ee0fd598e0d302a6b5e0a98",
        strip_prefix = "curl-7.69.1",
        urls = ["https://github.com/curl/curl/releases/download/curl-7_69_1/curl-7.69.1.tar.gz"],
    ),
    com_googlesource_chromium_v8 = dict(
        # This archive was created using https://storage.googleapis.com/envoyproxy-wee8/wee8-archive.sh
        # and contains complete checkout of V8 with all dependencies necessary to build wee8.
<<<<<<< HEAD
        sha256 = "d166eb74f15c97e4df9cb63ee4ed7f0af67fc36024f01f9286d9fe52b84530dd",
        urls = ["https://storage.googleapis.com/envoyproxy-wee8/wee8-8.1.307.23.tar.gz"],
=======
        sha256 = "03ff00e41cf259db473dfade9548493e4a2372c0b701a66cd7ff76215bd55a64",
        urls = ["https://storage.googleapis.com/envoyproxy-wee8/wee8-8.1.307.28.tar.gz"],
>>>>>>> 3504d40f
    ),
    com_googlesource_quiche = dict(
        # Static snapshot of https://quiche.googlesource.com/quiche/+archive/41c9fdead26b31deefae3c325a2cf1a873688ba3.tar.gz
        sha256 = "75af53154402e1654cfd32d8aaeed5fab4dbb79d3cab8c9866019d5369c1889e",
        urls = ["https://storage.googleapis.com/quiche-envoy-integration/41c9fdead26b31deefae3c325a2cf1a873688ba3.tar.gz"],
    ),
    com_googlesource_googleurl = dict(
        # Static snapshot of https://quiche.googlesource.com/quiche/+archive/googleurl_dbf5ad147f60afc125e99db7549402af49a5eae8.tar.gz
        sha256 = "b40cd22cadba577b7281a76db66f6a66dd744edbad8cc2c861c2c976ef721e4d",
        urls = ["https://storage.googleapis.com/quiche-envoy-integration/googleurl_dbf5ad147f60afc125e99db7549402af49a5eae8.tar.gz"],
    ),
    com_google_cel_cpp = dict(
        sha256 = "d942a8d2e5831bcf7f5b1e99b07f90534eb082f40fd9bda05bcc24ff9c0c3571",
        strip_prefix = "cel-cpp-a9eec4686b72c28980a09fe2e253ec897a781c32",
        # 2019-12-09
        urls = ["https://github.com/google/cel-cpp/archive/a9eec4686b72c28980a09fe2e253ec897a781c32.tar.gz"],
    ),
    com_googlesource_code_re2 = dict(
        sha256 = "04ee2aaebaa5038554683329afc494e684c30f82f2a1e47eb62450e59338f84d",
        strip_prefix = "re2-2020-03-03",
        urls = ["https://github.com/google/re2/archive/2020-03-03.tar.gz"],
    ),
    # Included to access FuzzedDataProvider.h. This is compiler agnostic but
    # provided as part of the compiler-rt source distribution. We can't use the
    # Clang variant as we are not a Clang-LLVM only shop today.
    org_llvm_releases_compiler_rt = dict(
        sha256 = "56e4cd96dd1d8c346b07b4d6b255f976570c6f2389697347a6c3dcb9e820d10e",
        # Only allow peeking at fuzzer related files for now.
        strip_prefix = "compiler-rt-9.0.0.src/lib",
        urls = ["http://releases.llvm.org/9.0.0/compiler-rt-9.0.0.src.tar.xz"],
    ),
    fuzzit_linux = dict(
        sha256 = "9ca76ac1c22d9360936006efddf992977ebf8e4788ded8e5f9d511285c9ac774",
        urls = ["https://github.com/fuzzitdev/fuzzit/releases/download/v2.4.76/fuzzit_Linux_x86_64.zip"],
    ),
    upb = dict(
        sha256 = "e9f281c56ab1eb1f97a80ca8a83bb7ef73d230eabb8591f83876f4e7b85d9b47",
        strip_prefix = "upb-8a3ae1ef3e3e3f26b45dec735c5776737fc7247f",
        # 2019-11-19
        urls = ["https://github.com/protocolbuffers/upb/archive/8a3ae1ef3e3e3f26b45dec735c5776737fc7247f.tar.gz"],
    ),
    kafka_source = dict(
        sha256 = "e7b748a62e432b5770db6dbb3b034c68c0ea212812cb51603ee7f3a8a35f06be",
        strip_prefix = "kafka-2.4.0/clients/src/main/resources/common/message",
        urls = ["https://github.com/apache/kafka/archive/2.4.0.zip"],
    ),
    kafka_server_binary = dict(
        sha256 = "b9582bab0c3e8d131953b1afa72d6885ca1caae0061c2623071e7f396f2ccfee",
        strip_prefix = "kafka_2.12-2.4.0",
        urls = ["http://us.mirrors.quenda.co/apache/kafka/2.4.0/kafka_2.12-2.4.0.tgz"],
    ),
    kafka_python_client = dict(
        sha256 = "454bf3aafef9348017192417b7f0828a347ec2eaf3efba59336f3a3b68f10094",
        strip_prefix = "kafka-python-2.0.0",
        urls = ["https://github.com/dpkp/kafka-python/archive/2.0.0.tar.gz"],
    ),
)<|MERGE_RESOLUTION|>--- conflicted
+++ resolved
@@ -282,13 +282,8 @@
     com_googlesource_chromium_v8 = dict(
         # This archive was created using https://storage.googleapis.com/envoyproxy-wee8/wee8-archive.sh
         # and contains complete checkout of V8 with all dependencies necessary to build wee8.
-<<<<<<< HEAD
-        sha256 = "d166eb74f15c97e4df9cb63ee4ed7f0af67fc36024f01f9286d9fe52b84530dd",
-        urls = ["https://storage.googleapis.com/envoyproxy-wee8/wee8-8.1.307.23.tar.gz"],
-=======
         sha256 = "03ff00e41cf259db473dfade9548493e4a2372c0b701a66cd7ff76215bd55a64",
         urls = ["https://storage.googleapis.com/envoyproxy-wee8/wee8-8.1.307.28.tar.gz"],
->>>>>>> 3504d40f
     ),
     com_googlesource_quiche = dict(
         # Static snapshot of https://quiche.googlesource.com/quiche/+archive/41c9fdead26b31deefae3c325a2cf1a873688ba3.tar.gz
