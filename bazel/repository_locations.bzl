--- conflicted
+++ resolved
@@ -391,11 +391,15 @@
         sha256 = "44787a6d02f7140f145e2250d56c9f849334e11f9ae379827510ed72f12b75e7",
         strip_prefix = "llvm-8.0.1.src",
         urls = ["https://github.com/llvm/llvm-project/releases/download/llvmorg-8.0.1/llvm-8.0.1.src.tar.xz"],
+        use_category = ["dataplane"],
+        cpe = "N/A",
     ),
     com_github_wavm_wavm = dict(
         sha256 = "48939906ff44a0e26e2c4c63132eebd75cfd768fac989a874395121e139933ec",
         strip_prefix = "WAVM-1ec06cd202a922015c9041c5ed84f875453c4dc7",
         urls = ["https://github.com/WAVM/WAVM/archive/1ec06cd202a922015c9041c5ed84f875453c4dc7.tar.gz"],
+        use_category = ["dataplane"],
+        cpe = "N/A",
     ),
     io_opencensus_cpp = dict(
         sha256 = "193ffb4e13bd7886757fd22b61b7f7a400634412ad8e7e1071e73f57bedd7fc6",
@@ -417,11 +421,8 @@
         # and contains complete checkout of V8 with all dependencies necessary to build wee8.
         sha256 = "cc6f5357cd10922bfcf667bd882624ad313e21b009b919ce00f322f390012476",
         urls = ["https://storage.googleapis.com/envoyproxy-wee8/wee8-8.3.110.9.tar.gz"],
-<<<<<<< HEAD
-=======
-        use_category = ["dataplane"],
-        cpe = "N/A",
->>>>>>> 8cb2958f
+        use_category = ["dataplane"],
+        cpe = "N/A",
     ),
     com_googlesource_quiche = dict(
         # Static snapshot of https://quiche.googlesource.com/quiche/+archive/41c9fdead26b31deefae3c325a2cf1a873688ba3.tar.gz
@@ -438,24 +439,19 @@
         cpe = "N/A",
     ),
     com_google_cel_cpp = dict(
-<<<<<<< HEAD
         sha256 = "d773ee368053f404eada87b59c9e545b2e21118ebb0577ac3e942a06518f6fd2",
         strip_prefix = "cel-cpp-0.2.0",
         # 2020-05-11
         urls = ["https://github.com/google/cel-cpp/archive/v0.2.0.tar.gz"],
+        use_category = ["dataplane"],
+        cpe = "N/A",
     ),
     com_github_google_flatbuffers = dict(
         sha256 = "b8efbc25721e76780752bad775a97c3f77a0250271e2db37fc747b20e8b0f24a",
         strip_prefix = "flatbuffers-a83caf5910644ba1c421c002ef68e42f21c15f9f",
         urls = ["https://github.com/google/flatbuffers/archive/a83caf5910644ba1c421c002ef68e42f21c15f9f.tar.gz"],
-=======
-        sha256 = "326ec397b55e39f48bd5380ccded1af5b04653ee96e769cd4d694f9a3bacef50",
-        strip_prefix = "cel-cpp-80e1cca533190d537a780ad007e8db64164c582e",
-        # 2020-02-26
-        urls = ["https://github.com/google/cel-cpp/archive/80e1cca533190d537a780ad007e8db64164c582e.tar.gz"],
-        use_category = ["dataplane"],
-        cpe = "N/A",
->>>>>>> 8cb2958f
+        use_category = ["dataplane"],
+        cpe = "N/A",
     ),
     com_googlesource_code_re2 = dict(
         sha256 = "04ee2aaebaa5038554683329afc494e684c30f82f2a1e47eb62450e59338f84d",
@@ -505,11 +501,15 @@
         sha256 = "e92312ac743797e18b727d88262e8f8da0e4e7b0e825ed791d6c2d7de6cfdfb2",
         strip_prefix = "proxy-wasm-cpp-sdk-b273b07ae0cfa9cc76dfe38236b163e9e3a2ab49",
         urls = ["https://github.com/proxy-wasm/proxy-wasm-cpp-sdk/archive/b273b07ae0cfa9cc76dfe38236b163e9e3a2ab49.tar.gz"],
+        use_category = ["dataplane"],
+        cpe = "N/A",
     ),
     proxy_wasm_cpp_host = dict(
         sha256 = "55d15a7f320b5236e6f05a3ebb06b1af43131b20f1f040a681b04566b7e76bb6",
         strip_prefix = "proxy-wasm-cpp-host-b55f5baa55c2af7965e3dc4f6788cdd6b5f5a27f",
         urls = ["https://github.com/proxy-wasm/proxy-wasm-cpp-host/archive/b55f5baa55c2af7965e3dc4f6788cdd6b5f5a27f.tar.gz"],
+        use_category = ["dataplane"],
+        cpe = "N/A",
     ),
     emscripten_toolchain = dict(
         sha256 = "4ac0f1f3de8b3f1373d435cd7e58bd94de4146e751f099732167749a229b443b",
@@ -519,5 +519,6 @@
         ],
         strip_prefix = "emsdk-1.39.6",
         urls = ["https://github.com/emscripten-core/emsdk/archive/1.39.6.tar.gz"],
+        use_category = ["build"],
     ),
 )