--- conflicted
+++ resolved
@@ -151,15 +151,12 @@
   echo "bazel ASAN/UBSAN debug build with tests"
   echo "Building and testing envoy tests ${TEST_TARGETS}"
   bazel_with_collection test ${BAZEL_BUILD_OPTIONS} ${TEST_TARGETS}
-<<<<<<< HEAD
-=======
   if [ "${ENVOY_BUILD_FILTER_EXAMPLE}" == "1" ]; then
     echo "Building and testing envoy-filter-example tests..."
     pushd "${ENVOY_FILTER_EXAMPLE_SRCDIR}"
     bazel_with_collection test ${BAZEL_BUILD_OPTIONS} ${ENVOY_FILTER_EXAMPLE_TESTS}
     popd
   fi
->>>>>>> 39356eaf
   # Also validate that integration test traffic tapping (useful when debugging etc.)
   # works. This requires that we set TAP_PATH. We do this under bazel.asan to
   # ensure a debug build in CI.
@@ -181,15 +178,12 @@
   echo "bazel TSAN debug build with tests"
   echo "Building and testing envoy tests ${TEST_TARGETS}"
   bazel_with_collection test ${BAZEL_BUILD_OPTIONS} -c dbg --config=clang-tsan --build_tests_only ${TEST_TARGETS}
-<<<<<<< HEAD
-=======
   if [ "${ENVOY_BUILD_FILTER_EXAMPLE}" == "1" ]; then
     echo "Building and testing envoy-filter-example tests..."
     pushd "${ENVOY_FILTER_EXAMPLE_SRCDIR}"
     bazel_with_collection test ${BAZEL_BUILD_OPTIONS} -c dbg --config=clang-tsan ${ENVOY_FILTER_EXAMPLE_TESTS}
     popd
   fi
->>>>>>> 39356eaf
   exit 0
 elif [[ "$CI_TARGET" == "bazel.msan" ]]; then
   ENVOY_STDLIB=libc++
