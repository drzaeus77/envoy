syntax = "proto3";

package envoy.config.bootstrap.v3;

import "envoy/config/cluster/v3/cluster.proto";
import "envoy/config/core/v3/address.proto";
import "envoy/config/core/v3/base.proto";
import "envoy/config/core/v3/config_source.proto";
import "envoy/config/core/v3/event_service_config.proto";
import "envoy/config/core/v3/extension.proto";
import "envoy/config/core/v3/socket_option.proto";
import "envoy/config/listener/v3/listener.proto";
import "envoy/config/metrics/v3/stats.proto";
import "envoy/config/overload/v3/overload.proto";
import "envoy/config/trace/v3/http_tracer.proto";
<<<<<<< HEAD
import "envoy/extensions/transport_sockets/tls/v3/cert.proto";
import "envoy/extensions/wasm/v3/wasm.proto";
=======
import "envoy/extensions/transport_sockets/tls/v3/secret.proto";
>>>>>>> 8cb2958f

import "google/protobuf/duration.proto";
import "google/protobuf/struct.proto";
import "google/protobuf/wrappers.proto";

import "envoy/annotations/deprecation.proto";
import "udpa/annotations/security.proto";
import "udpa/annotations/status.proto";
import "udpa/annotations/versioning.proto";
import "validate/validate.proto";

option java_package = "io.envoyproxy.envoy.config.bootstrap.v3";
option java_outer_classname = "BootstrapProto";
option java_multiple_files = true;
option (udpa.annotations.file_status).package_version_status = ACTIVE;

// [#protodoc-title: Bootstrap]
// This proto is supplied via the :option:`-c` CLI flag and acts as the root
// of the Envoy v2 configuration. See the :ref:`v2 configuration overview
// <config_overview_bootstrap>` for more detail.

<<<<<<< HEAD
// Bootstrap :ref:`configuration overview <config_overview_v2_bootstrap>`.
=======
// Bootstrap :ref:`configuration overview <config_overview_bootstrap>`.
>>>>>>> 8cb2958f
// [#next-free-field: 22]
message Bootstrap {
  option (udpa.annotations.versioning).previous_message_type =
      "envoy.config.bootstrap.v2.Bootstrap";

  message StaticResources {
    option (udpa.annotations.versioning).previous_message_type =
        "envoy.config.bootstrap.v2.Bootstrap.StaticResources";

    // Static :ref:`Listeners <envoy_api_msg_config.listener.v3.Listener>`. These listeners are
    // available regardless of LDS configuration.
    repeated listener.v3.Listener listeners = 1;

    // If a network based configuration source is specified for :ref:`cds_config
    // <envoy_api_field_config.bootstrap.v3.Bootstrap.DynamicResources.cds_config>`, it's necessary
    // to have some initial cluster definitions available to allow Envoy to know
    // how to speak to the management server. These cluster definitions may not
    // use :ref:`EDS <arch_overview_dynamic_config_eds>` (i.e. they should be static
    // IP or DNS-based).
    repeated cluster.v3.Cluster clusters = 2;

    // These static secrets can be used by :ref:`SdsSecretConfig
    // <envoy_api_msg_extensions.transport_sockets.tls.v3.SdsSecretConfig>`
    repeated envoy.extensions.transport_sockets.tls.v3.Secret secrets = 3;
  }

  message DynamicResources {
    option (udpa.annotations.versioning).previous_message_type =
        "envoy.config.bootstrap.v2.Bootstrap.DynamicResources";

    reserved 4;

    // All :ref:`Listeners <envoy_api_msg_config.listener.v3.Listener>` are provided by a single
    // :ref:`LDS <arch_overview_dynamic_config_lds>` configuration source.
    core.v3.ConfigSource lds_config = 1;

    // All post-bootstrap :ref:`Cluster <envoy_api_msg_config.cluster.v3.Cluster>` definitions are
    // provided by a single :ref:`CDS <arch_overview_dynamic_config_cds>`
    // configuration source.
    core.v3.ConfigSource cds_config = 2;

    // A single :ref:`ADS <config_overview_ads>` source may be optionally
    // specified. This must have :ref:`api_type
    // <envoy_api_field_config.core.v3.ApiConfigSource.api_type>` :ref:`GRPC
    // <envoy_api_enum_value_config.core.v3.ApiConfigSource.ApiType.GRPC>`. Only
    // :ref:`ConfigSources <envoy_api_msg_config.core.v3.ConfigSource>` that have
    // the :ref:`ads <envoy_api_field_config.core.v3.ConfigSource.ads>` field set will be
    // streamed on the ADS channel.
    core.v3.ApiConfigSource ads_config = 3;
  }

  reserved 10;

  // Node identity to present to the management server and for instance
  // identification purposes (e.g. in generated headers).
  core.v3.Node node = 1;

  // Statically specified resources.
  StaticResources static_resources = 2;

  // xDS configuration sources.
  DynamicResources dynamic_resources = 3;

  // Configuration for the cluster manager which owns all upstream clusters
  // within the server.
  ClusterManager cluster_manager = 4;

  // Health discovery service config option.
  // (:ref:`core.ApiConfigSource <envoy_api_msg_config.core.v3.ApiConfigSource>`)
  core.v3.ApiConfigSource hds_config = 14;

  // Optional file system path to search for startup flag files.
  string flags_path = 5;

  // Optional set of stats sinks.
  repeated metrics.v3.StatsSink stats_sinks = 6;

  // Configuration for internal processing of stats.
  metrics.v3.StatsConfig stats_config = 13;

  // Optional duration between flushes to configured stats sinks. For
  // performance reasons Envoy latches counters and only flushes counters and
  // gauges at a periodic interval. If not specified the default is 5000ms (5
  // seconds).
  // Duration must be at least 1ms and at most 5 min.
  google.protobuf.Duration stats_flush_interval = 7 [(validate.rules).duration = {
    lt {seconds: 300}
    gte {nanos: 1000000}
  }];

  // Optional watchdog configuration.
  Watchdog watchdog = 8;

  // Configuration for an external tracing provider.
  //
  // .. attention::
  //  This field has been deprecated in favor of :ref:`HttpConnectionManager.Tracing.provider
  //  <envoy_api_field_extensions.filters.network.http_connection_manager.v3.HttpConnectionManager.Tracing.provider>`.
  trace.v3.Tracing tracing = 9 [deprecated = true];

  // Configuration for the runtime configuration provider. If not
  // specified, a “null” provider will be used which will result in all defaults
  // being used.
  LayeredRuntime layered_runtime = 17;

  // Configuration for the local administration HTTP server.
  Admin admin = 12;

  // Optional overload manager configuration.
  overload.v3.OverloadManager overload_manager = 15 [
    (udpa.annotations.security).configure_for_untrusted_downstream = true,
    (udpa.annotations.security).configure_for_untrusted_upstream = true
  ];

  // Enable :ref:`stats for event dispatcher <operations_performance>`, defaults to false.
  // Note that this records a value for each iteration of the event loop on every thread. This
  // should normally be minimal overhead, but when using
  // :ref:`statsd <envoy_api_msg_config.metrics.v3.StatsdSink>`, it will send each observed value
  // over the wire individually because the statsd protocol doesn't have any way to represent a
  // histogram summary. Be aware that this can be a very large volume of data.
  bool enable_dispatcher_stats = 16;

  // Optional string which will be used in lieu of x-envoy in prefixing headers.
  //
  // For example, if this string is present and set to X-Foo, then x-envoy-retry-on will be
  // transformed into x-foo-retry-on etc.
  //
  // Note this applies to the headers Envoy will generate, the headers Envoy will sanitize, and the
  // headers Envoy will trust for core code and core extensions only. Be VERY careful making
  // changes to this string, especially in multi-layer Envoy deployments or deployments using
  // extensions which are not upstream.
  string header_prefix = 18;

  // Optional proxy version which will be used to set the value of :ref:`server.version statistic
  // <server_statistics>` if specified. Envoy will not process this value, it will be sent as is to
  // :ref:`stats sinks <envoy_api_msg_config.metrics.v3.StatsSink>`.
  google.protobuf.UInt64Value stats_server_version_override = 19;

  // Always use TCP queries instead of UDP queries for DNS lookups.
  // This may be overridden on a per-cluster basis in cds_config,
  // when :ref:`dns_resolvers <envoy_api_field_config.cluster.v3.Cluster.dns_resolvers>` and
  // :ref:`use_tcp_for_dns_lookups <envoy_api_field_config.cluster.v3.Cluster.use_tcp_for_dns_lookups>` are
  // specified.
  bool use_tcp_for_dns_lookups = 20;

<<<<<<< HEAD
  // Configuration for an wasm service provider(s).
  repeated envoy.extensions.wasm.v3.WasmService wasm_service = 21;
=======
  // Specifies optional bootstrap extensions to be instantiated at startup time.
  // Each item contains extension specific configuration.
  repeated core.v3.TypedExtensionConfig bootstrap_extensions = 21;
>>>>>>> 8cb2958f

  Runtime hidden_envoy_deprecated_runtime = 11
      [deprecated = true, (envoy.annotations.disallowed_by_default) = true];
}

// Administration interface :ref:`operations documentation
// <operations_admin_interface>`.
message Admin {
  option (udpa.annotations.versioning).previous_message_type = "envoy.config.bootstrap.v2.Admin";

  // The path to write the access log for the administration server. If no
  // access log is desired specify ‘/dev/null’. This is only required if
  // :ref:`address <envoy_api_field_config.bootstrap.v3.Admin.address>` is set.
  string access_log_path = 1;

  // The cpu profiler output path for the administration server. If no profile
  // path is specified, the default is ‘/var/log/envoy/envoy.prof’.
  string profile_path = 2;

  // The TCP address that the administration server will listen on.
  // If not specified, Envoy will not start an administration server.
  core.v3.Address address = 3;

  // Additional socket options that may not be present in Envoy source code or
  // precompiled binaries.
  repeated core.v3.SocketOption socket_options = 4;
}

// Cluster manager :ref:`architecture overview <arch_overview_cluster_manager>`.
message ClusterManager {
  option (udpa.annotations.versioning).previous_message_type =
      "envoy.config.bootstrap.v2.ClusterManager";

  message OutlierDetection {
    option (udpa.annotations.versioning).previous_message_type =
        "envoy.config.bootstrap.v2.ClusterManager.OutlierDetection";

    // Specifies the path to the outlier event log.
    string event_log_path = 1;

    // [#not-implemented-hide:]
    // The gRPC service for the outlier detection event service.
    // If empty, outlier detection events won't be sent to a remote endpoint.
    core.v3.EventServiceConfig event_service = 2;
  }

  // Name of the local cluster (i.e., the cluster that owns the Envoy running
  // this configuration). In order to enable :ref:`zone aware routing
  // <arch_overview_load_balancing_zone_aware_routing>` this option must be set.
  // If *local_cluster_name* is defined then :ref:`clusters
  // <envoy_api_msg_config.cluster.v3.Cluster>` must be defined in the :ref:`Bootstrap
  // static cluster resources
  // <envoy_api_field_config.bootstrap.v3.Bootstrap.StaticResources.clusters>`. This is unrelated to
  // the :option:`--service-cluster` option which does not `affect zone aware
  // routing <https://github.com/envoyproxy/envoy/issues/774>`_.
  string local_cluster_name = 1;

  // Optional global configuration for outlier detection.
  OutlierDetection outlier_detection = 2;

  // Optional configuration used to bind newly established upstream connections.
  // This may be overridden on a per-cluster basis by upstream_bind_config in the cds_config.
  core.v3.BindConfig upstream_bind_config = 3;

  // A management server endpoint to stream load stats to via
  // *StreamLoadStats*. This must have :ref:`api_type
  // <envoy_api_field_config.core.v3.ApiConfigSource.api_type>` :ref:`GRPC
  // <envoy_api_enum_value_config.core.v3.ApiConfigSource.ApiType.GRPC>`.
  core.v3.ApiConfigSource load_stats_config = 4;
}

// Envoy process watchdog configuration. When configured, this monitors for
// nonresponsive threads and kills the process after the configured thresholds.
// See the :ref:`watchdog documentation <operations_performance_watchdog>` for more information.
message Watchdog {
  option (udpa.annotations.versioning).previous_message_type = "envoy.config.bootstrap.v2.Watchdog";

  // The duration after which Envoy counts a nonresponsive thread in the
  // *watchdog_miss* statistic. If not specified the default is 200ms.
  google.protobuf.Duration miss_timeout = 1;

  // The duration after which Envoy counts a nonresponsive thread in the
  // *watchdog_mega_miss* statistic. If not specified the default is
  // 1000ms.
  google.protobuf.Duration megamiss_timeout = 2;

  // If a watched thread has been nonresponsive for this duration, assume a
  // programming error and kill the entire Envoy process. Set to 0 to disable
  // kill behavior. If not specified the default is 0 (disabled).
  google.protobuf.Duration kill_timeout = 3;

  // If at least two watched threads have been nonresponsive for at least this
  // duration assume a true deadlock and kill the entire Envoy process. Set to 0
  // to disable this behavior. If not specified the default is 0 (disabled).
  google.protobuf.Duration multikill_timeout = 4;
}

// Runtime :ref:`configuration overview <config_runtime>` (deprecated).
message Runtime {
  option (udpa.annotations.versioning).previous_message_type = "envoy.config.bootstrap.v2.Runtime";

  // The implementation assumes that the file system tree is accessed via a
  // symbolic link. An atomic link swap is used when a new tree should be
  // switched to. This parameter specifies the path to the symbolic link. Envoy
  // will watch the location for changes and reload the file system tree when
  // they happen. If this parameter is not set, there will be no disk based
  // runtime.
  string symlink_root = 1;

  // Specifies the subdirectory to load within the root directory. This is
  // useful if multiple systems share the same delivery mechanism. Envoy
  // configuration elements can be contained in a dedicated subdirectory.
  string subdirectory = 2;

  // Specifies an optional subdirectory to load within the root directory. If
  // specified and the directory exists, configuration values within this
  // directory will override those found in the primary subdirectory. This is
  // useful when Envoy is deployed across many different types of servers.
  // Sometimes it is useful to have a per service cluster directory for runtime
  // configuration. See below for exactly how the override directory is used.
  string override_subdirectory = 3;

  // Static base runtime. This will be :ref:`overridden
  // <config_runtime_layering>` by other runtime layers, e.g.
  // disk or admin. This follows the :ref:`runtime protobuf JSON representation
  // encoding <config_runtime_proto_json>`.
  google.protobuf.Struct base = 4;
}

// [#next-free-field: 6]
message RuntimeLayer {
  option (udpa.annotations.versioning).previous_message_type =
      "envoy.config.bootstrap.v2.RuntimeLayer";

  // :ref:`Disk runtime <config_runtime_local_disk>` layer.
  message DiskLayer {
    option (udpa.annotations.versioning).previous_message_type =
        "envoy.config.bootstrap.v2.RuntimeLayer.DiskLayer";

    // The implementation assumes that the file system tree is accessed via a
    // symbolic link. An atomic link swap is used when a new tree should be
    // switched to. This parameter specifies the path to the symbolic link.
    // Envoy will watch the location for changes and reload the file system tree
    // when they happen. See documentation on runtime :ref:`atomicity
    // <config_runtime_atomicity>` for further details on how reloads are
    // treated.
    string symlink_root = 1;

    // Specifies the subdirectory to load within the root directory. This is
    // useful if multiple systems share the same delivery mechanism. Envoy
    // configuration elements can be contained in a dedicated subdirectory.
    string subdirectory = 3;

    // :ref:`Append <config_runtime_local_disk_service_cluster_subdirs>` the
    // service cluster to the path under symlink root.
    bool append_service_cluster = 2;
  }

  // :ref:`Admin console runtime <config_runtime_admin>` layer.
  message AdminLayer {
    option (udpa.annotations.versioning).previous_message_type =
        "envoy.config.bootstrap.v2.RuntimeLayer.AdminLayer";
  }

  // :ref:`Runtime Discovery Service (RTDS) <config_runtime_rtds>` layer.
  message RtdsLayer {
    option (udpa.annotations.versioning).previous_message_type =
        "envoy.config.bootstrap.v2.RuntimeLayer.RtdsLayer";

    // Resource to subscribe to at *rtds_config* for the RTDS layer.
    string name = 1;

    // RTDS configuration source.
    core.v3.ConfigSource rtds_config = 2;
  }

  // Descriptive name for the runtime layer. This is only used for the runtime
  // :http:get:`/runtime` output.
  string name = 1 [(validate.rules).string = {min_bytes: 1}];

  oneof layer_specifier {
    option (validate.required) = true;

    // :ref:`Static runtime <config_runtime_bootstrap>` layer.
    // This follows the :ref:`runtime protobuf JSON representation encoding
    // <config_runtime_proto_json>`. Unlike static xDS resources, this static
    // layer is overridable by later layers in the runtime virtual filesystem.
    google.protobuf.Struct static_layer = 2;

    DiskLayer disk_layer = 3;

    AdminLayer admin_layer = 4;

    RtdsLayer rtds_layer = 5;
  }
}

// Runtime :ref:`configuration overview <config_runtime>`.
message LayeredRuntime {
  option (udpa.annotations.versioning).previous_message_type =
      "envoy.config.bootstrap.v2.LayeredRuntime";

  // The :ref:`layers <config_runtime_layering>` of the runtime. This is ordered
  // such that later layers in the list overlay earlier entries.
  repeated RuntimeLayer layers = 1;
}<|MERGE_RESOLUTION|>--- conflicted
+++ resolved
@@ -13,12 +13,7 @@
 import "envoy/config/metrics/v3/stats.proto";
 import "envoy/config/overload/v3/overload.proto";
 import "envoy/config/trace/v3/http_tracer.proto";
-<<<<<<< HEAD
-import "envoy/extensions/transport_sockets/tls/v3/cert.proto";
-import "envoy/extensions/wasm/v3/wasm.proto";
-=======
 import "envoy/extensions/transport_sockets/tls/v3/secret.proto";
->>>>>>> 8cb2958f
 
 import "google/protobuf/duration.proto";
 import "google/protobuf/struct.proto";
@@ -40,11 +35,7 @@
 // of the Envoy v2 configuration. See the :ref:`v2 configuration overview
 // <config_overview_bootstrap>` for more detail.
 
-<<<<<<< HEAD
-// Bootstrap :ref:`configuration overview <config_overview_v2_bootstrap>`.
-=======
 // Bootstrap :ref:`configuration overview <config_overview_bootstrap>`.
->>>>>>> 8cb2958f
 // [#next-free-field: 22]
 message Bootstrap {
   option (udpa.annotations.versioning).previous_message_type =
@@ -190,14 +181,9 @@
   // specified.
   bool use_tcp_for_dns_lookups = 20;
 
-<<<<<<< HEAD
-  // Configuration for an wasm service provider(s).
-  repeated envoy.extensions.wasm.v3.WasmService wasm_service = 21;
-=======
   // Specifies optional bootstrap extensions to be instantiated at startup time.
   // Each item contains extension specific configuration.
   repeated core.v3.TypedExtensionConfig bootstrap_extensions = 21;
->>>>>>> 8cb2958f
 
   Runtime hidden_envoy_deprecated_runtime = 11
       [deprecated = true, (envoy.annotations.disallowed_by_default) = true];
