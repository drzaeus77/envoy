--- conflicted
+++ resolved
@@ -56,11 +56,7 @@
   findStaticTlsCertificate(const std::string& name) const PURE;
 
   /**
-<<<<<<< HEAD
-   * Finds and returns a TLS certificate secret provider associated to SDS config. Create a new one
-=======
    * Finds and returns a secret provider associated to SDS config. Return nullptr
->>>>>>> ea5f73ef
    * if such provider does not exist.
    *
    * @param config_source a protobuf message object contains SDS config source.
