--- conflicted
+++ resolved
@@ -3,10 +3,7 @@
 #include <string>
 
 #include "envoy/api/v2/auth/cert.pb.h"
-<<<<<<< HEAD
 #include "envoy/init/init.h"
-=======
->>>>>>> 5c75d864
 #include "envoy/secret/dynamic_secret_provider.h"
 #include "envoy/ssl/tls_certificate_config.h"
 
@@ -34,11 +31,10 @@
   findStaticTlsCertificate(const std::string& name) const PURE;
 
   /**
-   * Finds and returns a secret provider associated to SDS config. Create a new one
+   * Finds and returns a TLS certificate secret provider associated to SDS config. Create a new one
    * if such provider does not exist.
    *
    * @param config_source a protobuf message object contains SDS config source.
-<<<<<<< HEAD
    * @param config_name a name that uniquely refers to the SDS config source.
    * @param init_manager an init manager that is responsible for initializing newly created secret
    * provider.
@@ -48,14 +44,6 @@
   findOrCreateDynamicTlsCertificateSecretProvider(
       const envoy::api::v2::core::ConfigSource& config_source, const std::string& config_name,
       Init::Manager& init_manager) PURE;
-=======
-   * @param config_name a name that uniquely refers to the SDS config source
-   * @return the dynamic secret provider.
-   */
-  virtual DynamicSecretProviderSharedPtr
-  findOrCreateDynamicSecretProvider(const envoy::api::v2::core::ConfigSource& config_source,
-                                    std::string config_name) PURE;
->>>>>>> 5c75d864
 };
 
 } // namespace Secret
