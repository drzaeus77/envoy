--- conflicted
+++ resolved
@@ -269,8 +269,10 @@
 envoy_cc_library(
     name = "active_udp_listener_config_interface",
     hdrs = ["active_udp_listener_config.h"],
-<<<<<<< HEAD
-    deps = ["//include/envoy/network:connection_handler_interface"],
+    deps = [
+        "//include/envoy/config:typed_config_interface",
+        "//include/envoy/network:connection_handler_interface",
+    ],
 )
 
 envoy_cc_library(
@@ -289,10 +291,5 @@
         ":wasm_interface",
         "//include/envoy/api:api_interface",
         "//include/envoy/event:dispatcher_interface",
-=======
-    deps = [
-        "//include/envoy/config:typed_config_interface",
-        "//include/envoy/network:connection_handler_interface",
->>>>>>> 29b30911
     ],
 )