load(
    "//bazel:envoy_build_system.bzl",
    "envoy_cc_library",
    "envoy_package",
)

licenses(["notice"])  # Apache 2

envoy_package()

envoy_cc_library(
    name = "access_log_config_interface",
    hdrs = ["access_log_config.h"],
    deps = [
        ":filter_config_interface",
        "//include/envoy/access_log:access_log_interface",
        "//source/common/protobuf",
    ],
)

envoy_cc_library(
    name = "admin_interface",
    hdrs = ["admin.h"],
    deps = [
        ":config_tracker_interface",
        "//include/envoy/buffer:buffer_interface",
        "//include/envoy/http:filter_interface",
        "//include/envoy/http:header_map_interface",
        "//include/envoy/http:query_params_interface",
        "//include/envoy/network:listen_socket_interface",
    ],
)

envoy_cc_library(
    name = "api_listener_interface",
    hdrs = ["api_listener.h"],
    deps = ["//include/envoy/http:api_listener_interface"],
)

envoy_cc_library(
    name = "configuration_interface",
    hdrs = ["configuration.h"],
    external_deps = ["abseil_optional"],
    deps = [
        "//include/envoy/http:context_interface",
        "//include/envoy/ratelimit:ratelimit_interface",
        "//include/envoy/upstream:cluster_manager_interface",
        "@envoy_api//envoy/config/bootstrap/v3:pkg_cc_proto",
    ],
)

envoy_cc_library(
    name = "config_tracker_interface",
    hdrs = ["config_tracker.h"],
    deps = [
        "//source/common/common:non_copyable",
        "//source/common/protobuf",
    ],
)

envoy_cc_library(
    name = "drain_manager_interface",
    hdrs = ["drain_manager.h"],
    deps = ["//include/envoy/network:drain_decision_interface"],
)

envoy_cc_library(
    name = "guarddog_interface",
    hdrs = ["guarddog.h"],
    deps = [
        "//include/envoy/server:watchdog_interface",
        "//include/envoy/stats:stats_interface",
        "//include/envoy/thread:thread_interface",
    ],
)

envoy_cc_library(
    name = "health_checker_config_interface",
    hdrs = ["health_checker_config.h"],
    deps = [
        "//include/envoy/config:typed_config_interface",
        "//include/envoy/upstream:health_checker_interface",
        "@envoy_api//envoy/config/core/v3:pkg_cc_proto",
    ],
)

envoy_cc_library(
    name = "hot_restart_interface",
    hdrs = ["hot_restart.h"],
    deps = [
        "//include/envoy/event:dispatcher_interface",
        "//include/envoy/thread:thread_interface",
        "//source/server:hot_restart_cc_proto",
    ],
)

envoy_cc_library(
    name = "instance_interface",
    hdrs = ["instance.h"],
    deps = [
        ":admin_interface",
        ":drain_manager_interface",
        ":hot_restart_interface",
        ":lifecycle_notifier_interface",
        ":listener_manager_interface",
        ":options_interface",
        "//include/envoy/access_log:access_log_interface",
        "//include/envoy/api:api_interface",
        "//include/envoy/common:mutex_tracer",
        "//include/envoy/event:timer_interface",
        "//include/envoy/http:context_interface",
        "//include/envoy/http:query_params_interface",
        "//include/envoy/init:manager_interface",
        "//include/envoy/local_info:local_info_interface",
        "//include/envoy/runtime:runtime_interface",
        "//include/envoy/secret:secret_manager_interface",
        "//include/envoy/server:overload_manager_interface",
        "//include/envoy/ssl:context_manager_interface",
        "//include/envoy/thread_local:thread_local_interface",
        "//include/envoy/tracing:http_tracer_interface",
        "//include/envoy/upstream:cluster_manager_interface",
        "@envoy_api//envoy/config/trace/v3:pkg_cc_proto",
    ],
)

envoy_cc_library(
    name = "options_interface",
    hdrs = ["options.h"],
    deps = [
        "//include/envoy/network:address_interface",
        "//include/envoy/stats:stats_interface",
        "@envoy_api//envoy/admin/v3:pkg_cc_proto",
        "@envoy_api//envoy/config/bootstrap/v3:pkg_cc_proto",
    ],
)

envoy_cc_library(
    name = "worker_interface",
    hdrs = ["worker.h"],
    deps = [
        ":overload_manager_interface",
        "//include/envoy/server:guarddog_interface",
    ],
)

envoy_cc_library(
    name = "watchdog_interface",
    hdrs = ["watchdog.h"],
    deps = [
        "//include/envoy/event:dispatcher_interface",
        "//include/envoy/network:address_interface",
        "//include/envoy/thread:thread_interface",
    ],
)

envoy_cc_library(
    name = "filter_config_interface",
    hdrs = ["filter_config.h"],
    deps = [
        ":admin_interface",
        ":drain_manager_interface",
        ":lifecycle_notifier_interface",
        ":process_context_interface",
        "//include/envoy/access_log:access_log_interface",
        "//include/envoy/api:api_interface",
        "//include/envoy/config:typed_config_interface",
        "//include/envoy/grpc:context_interface",
        "//include/envoy/http:codes_interface",
        "//include/envoy/http:context_interface",
        "//include/envoy/http:filter_interface",
        "//include/envoy/init:manager_interface",
        "//include/envoy/local_info:local_info_interface",
        "//include/envoy/network:drain_decision_interface",
        "//include/envoy/runtime:runtime_interface",
        "//include/envoy/server:overload_manager_interface",
        "//include/envoy/server:transport_socket_config_interface",
        "//include/envoy/singleton:manager_interface",
        "//include/envoy/thread_local:thread_local_interface",
        "//include/envoy/tracing:http_tracer_interface",
        "//include/envoy/upstream:cluster_manager_interface",
        "//source/common/common:assert_lib",
        "//source/common/common:macros",
        "//source/common/protobuf",
        "@envoy_api//envoy/config/core/v3:pkg_cc_proto",
    ],
)

envoy_cc_library(
    name = "lifecycle_notifier_interface",
    hdrs = ["lifecycle_notifier.h"],
    deps = [
        "//include/envoy/event:dispatcher_interface",
    ],
)

envoy_cc_library(
    name = "listener_manager_interface",
    hdrs = ["listener_manager.h"],
    deps = [
        ":api_listener_interface",
        ":drain_manager_interface",
        ":filter_config_interface",
        ":guarddog_interface",
        "//include/envoy/network:filter_interface",
        "//include/envoy/network:listen_socket_interface",
        "//include/envoy/ssl:context_interface",
        "//source/common/protobuf",
        "@envoy_api//envoy/admin/v3:pkg_cc_proto",
        "@envoy_api//envoy/config/core/v3:pkg_cc_proto",
        "@envoy_api//envoy/config/listener/v3:pkg_cc_proto",
    ],
)

envoy_cc_library(
    name = "process_context_interface",
    hdrs = ["process_context.h"],
)

envoy_cc_library(
    name = "transport_socket_config_interface",
    hdrs = ["transport_socket_config.h"],
    deps = [
        "//include/envoy/config:typed_config_interface",
        "//include/envoy/event:dispatcher_interface",
        "//include/envoy/init:manager_interface",
        "//include/envoy/local_info:local_info_interface",
        "//include/envoy/network:transport_socket_interface",
        "//include/envoy/runtime:runtime_interface",
        "//include/envoy/secret:secret_manager_interface",
        "//include/envoy/singleton:manager_interface",
        "//include/envoy/ssl:context_manager_interface",
        "//include/envoy/stats:stats_interface",
        "//include/envoy/thread_local:thread_local_interface",
        "//include/envoy/upstream:cluster_manager_interface",
        "//source/common/protobuf",
    ],
)

envoy_cc_library(
    name = "resource_monitor_interface",
    hdrs = ["resource_monitor.h"],
    deps = [
        "//include/envoy/config:typed_config_interface",
        "//source/common/protobuf",
    ],
)

envoy_cc_library(
    name = "request_id_extension_config_interface",
    hdrs = ["request_id_extension_config.h"],
    deps = [
        ":filter_config_interface",
        "//include/envoy/http:request_id_extension_interface",
        "//source/common/protobuf",
    ],
)

envoy_cc_library(
    name = "resource_monitor_config_interface",
    hdrs = ["resource_monitor_config.h"],
    deps = [
        ":resource_monitor_interface",
        "//include/envoy/api:api_interface",
        "//include/envoy/event:dispatcher_interface",
        "//include/envoy/protobuf:message_validator_interface",
    ],
)

envoy_cc_library(
    name = "overload_manager_interface",
    hdrs = ["overload_manager.h"],
    deps = [
        "//include/envoy/thread_local:thread_local_interface",
        "//source/common/singleton:const_singleton",
    ],
)

envoy_cc_library(
    name = "tracer_config_interface",
    hdrs = ["tracer_config.h"],
    deps = [
        ":filter_config_interface",
        "//include/envoy/config:typed_config_interface",
        "//source/common/protobuf",
    ],
)

envoy_cc_library(
    name = "active_udp_listener_config_interface",
    hdrs = ["active_udp_listener_config.h"],
    deps = [
        "//include/envoy/config:typed_config_interface",
        "//include/envoy/network:connection_handler_interface",
    ],
)

envoy_cc_library(
<<<<<<< HEAD
    name = "wasm_interface",
    hdrs = ["wasm.h"],
    deps = [
        "//include/envoy/thread_local:thread_local_interface",
        "//source/common/protobuf",
    ],
)

envoy_cc_library(
    name = "wasm_config_interface",
    hdrs = ["wasm_config.h"],
    deps = [
        ":wasm_interface",
        "//include/envoy/server:instance_interface",
=======
    name = "bootstrap_extension_config_interface",
    hdrs = ["bootstrap_extension_config.h"],
    deps = [
        ":filter_config_interface",
        "//include/envoy/config:typed_config_interface",
>>>>>>> 8cb2958f
    ],
)<|MERGE_RESOLUTION|>--- conflicted
+++ resolved
@@ -295,7 +295,6 @@
 )
 
 envoy_cc_library(
-<<<<<<< HEAD
     name = "wasm_interface",
     hdrs = ["wasm.h"],
     deps = [
@@ -310,12 +309,14 @@
     deps = [
         ":wasm_interface",
         "//include/envoy/server:instance_interface",
-=======
+    ],
+)
+
+envoy_cc_library(
     name = "bootstrap_extension_config_interface",
     hdrs = ["bootstrap_extension_config.h"],
     deps = [
         ":filter_config_interface",
         "//include/envoy/config:typed_config_interface",
->>>>>>> 8cb2958f
     ],
 )