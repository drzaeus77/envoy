licenses(["notice"])  # Apache 2

load(
    "//bazel:envoy_build_system.bzl",
    "envoy_cc_library",
    "envoy_package",
)

envoy_package()

envoy_cc_library(
    name = "access_log_config_interface",
    hdrs = ["access_log_config.h"],
    deps = [
        ":filter_config_interface",
        "//include/envoy/access_log:access_log_interface",
        "//source/common/protobuf",
    ],
)

envoy_cc_library(
    name = "admin_interface",
    hdrs = ["admin.h"],
    deps = [
        ":config_tracker_interface",
        "//include/envoy/buffer:buffer_interface",
        "//include/envoy/http:filter_interface",
        "//include/envoy/http:header_map_interface",
        "//include/envoy/http:query_params_interface",
        "//include/envoy/network:listen_socket_interface",
    ],
)

envoy_cc_library(
    name = "configuration_interface",
    hdrs = ["configuration.h"],
    external_deps = ["abseil_optional"],
    deps = [
        "//include/envoy/http:context_interface",
        "//include/envoy/ratelimit:ratelimit_interface",
        "//include/envoy/tracing:http_tracer_interface",
        "//include/envoy/upstream:cluster_manager_interface",
    ],
)

envoy_cc_library(
    name = "config_tracker_interface",
    hdrs = ["config_tracker.h"],
    deps = [
        "//source/common/common:non_copyable",
        "//source/common/protobuf",
    ],
)

envoy_cc_library(
    name = "drain_manager_interface",
    hdrs = ["drain_manager.h"],
    deps = ["//include/envoy/network:drain_decision_interface"],
)

envoy_cc_library(
    name = "guarddog_interface",
    hdrs = ["guarddog.h"],
    deps = [
        "//include/envoy/server:watchdog_interface",
        "//include/envoy/stats:stats_interface",
        "//include/envoy/thread:thread_interface",
    ],
)

envoy_cc_library(
    name = "health_checker_config_interface",
    hdrs = ["health_checker_config.h"],
    deps = ["//include/envoy/upstream:health_checker_interface"],
)

envoy_cc_library(
    name = "hot_restart_interface",
    hdrs = ["hot_restart.h"],
    deps = [
        "//include/envoy/event:dispatcher_interface",
        "//include/envoy/thread:thread_interface",
    ],
)

envoy_cc_library(
    name = "instance_interface",
    hdrs = ["instance.h"],
    deps = [
        ":admin_interface",
        ":drain_manager_interface",
        ":hot_restart_interface",
        ":listener_manager_interface",
        ":options_interface",
        "//include/envoy/access_log:access_log_interface",
        "//include/envoy/api:api_interface",
        "//include/envoy/common:mutex_tracer",
        "//include/envoy/event:timer_interface",
        "//include/envoy/http:context_interface",
        "//include/envoy/http:query_params_interface",
        "//include/envoy/init:init_interface",
        "//include/envoy/local_info:local_info_interface",
        "//include/envoy/runtime:runtime_interface",
        "//include/envoy/secret:secret_manager_interface",
        "//include/envoy/server:overload_manager_interface",
        "//include/envoy/ssl:context_manager_interface",
        "//include/envoy/thread_local:thread_local_interface",
        "//include/envoy/tracing:http_tracer_interface",
        "//include/envoy/upstream:cluster_manager_interface",
    ],
)

envoy_cc_library(
    name = "options_interface",
    hdrs = ["options.h"],
    deps = [
        "//include/envoy/network:address_interface",
        "//include/envoy/stats:stats_interface",
        "@envoy_api//envoy/admin/v2alpha:server_info_cc",
    ],
)

envoy_cc_library(
    name = "worker_interface",
    hdrs = ["worker.h"],
    deps = [
        ":overload_manager_interface",
        "//include/envoy/server:guarddog_interface",
    ],
)

envoy_cc_library(
    name = "watchdog_interface",
    hdrs = ["watchdog.h"],
    deps = [
        "//include/envoy/event:dispatcher_interface",
        "//include/envoy/network:address_interface",
        "//include/envoy/thread:thread_interface",
    ],
)

envoy_cc_library(
    name = "filter_config_interface",
    hdrs = ["filter_config.h"],
    deps = [
        ":admin_interface",
        "//include/envoy/access_log:access_log_interface",
        "//include/envoy/http:codes_interface",
        "//include/envoy/http:context_interface",
        "//include/envoy/http:filter_interface",
        "//include/envoy/init:init_interface",
        "//include/envoy/json:json_object_interface",
        "//include/envoy/local_info:local_info_interface",
        "//include/envoy/network:drain_decision_interface",
        "//include/envoy/runtime:runtime_interface",
        "//include/envoy/server:overload_manager_interface",
        "//include/envoy/singleton:manager_interface",
        "//include/envoy/thread_local:thread_local_interface",
        "//include/envoy/tracing:http_tracer_interface",
        "//include/envoy/upstream:cluster_manager_interface",
        "//source/common/common:assert_lib",
        "//source/common/common:macros",
        "//source/common/protobuf",
        "@envoy_api//envoy/api/v2/core:base_cc",
    ],
)

envoy_cc_library(
    name = "listener_manager_interface",
    hdrs = ["listener_manager.h"],
    deps = [
        ":drain_manager_interface",
        ":filter_config_interface",
        ":guarddog_interface",
        "//include/envoy/network:filter_interface",
        "//include/envoy/network:listen_socket_interface",
        "//include/envoy/ssl:context_interface",
        "//source/common/protobuf",
        "@envoy_api//envoy/api/v2/listener:listener_cc",
    ],
)

envoy_cc_library(
    name = "transport_socket_config_interface",
    hdrs = ["transport_socket_config.h"],
    deps = [
        "//include/envoy/event:dispatcher_interface",
        "//include/envoy/init:init_interface",
        "//include/envoy/local_info:local_info_interface",
        "//include/envoy/network:transport_socket_interface",
        "//include/envoy/runtime:runtime_interface",
        "//include/envoy/secret:secret_manager_interface",
        "//include/envoy/ssl:context_manager_interface",
        "//include/envoy/stats:stats_interface",
        "//include/envoy/upstream:cluster_manager_interface",
        "//source/common/protobuf",
    ],
)

envoy_cc_library(
    name = "resource_monitor_interface",
    hdrs = ["resource_monitor.h"],
    deps = [
        "//source/common/protobuf",
    ],
)

envoy_cc_library(
    name = "resource_monitor_config_interface",
    hdrs = ["resource_monitor_config.h"],
    deps = [
        ":resource_monitor_interface",
        "//include/envoy/event:dispatcher_interface",
    ],
)

envoy_cc_library(
    name = "overload_manager_interface",
    hdrs = ["overload_manager.h"],
    deps = [
        "//include/envoy/thread_local:thread_local_interface",
        "//source/common/singleton:const_singleton",
    ],
)

envoy_cc_library(
<<<<<<< HEAD
    name = "wasm_interface",
    hdrs = ["wasm.h"],
    deps = [
        "//source/common/protobuf",
    ],
)

envoy_cc_library(
    name = "wasm_config_interface",
    hdrs = ["wasm_config.h"],
    deps = [
        ":wasm_interface",
        "//include/envoy/event:dispatcher_interface",
=======
    name = "tracer_config_interface",
    hdrs = ["tracer_config.h"],
    deps = [
        ":instance_interface",
        "//source/common/protobuf",
        "@envoy_api//envoy/config/trace/v2:trace_cc",
>>>>>>> cff38448
    ],
)<|MERGE_RESOLUTION|>--- conflicted
+++ resolved
@@ -224,7 +224,16 @@
 )
 
 envoy_cc_library(
-<<<<<<< HEAD
+    name = "tracer_config_interface",
+    hdrs = ["tracer_config.h"],
+    deps = [
+        ":instance_interface",
+        "//source/common/protobuf",
+        "@envoy_api//envoy/config/trace/v2:trace_cc",
+    ],
+)
+
+envoy_cc_library(
     name = "wasm_interface",
     hdrs = ["wasm.h"],
     deps = [
@@ -238,13 +247,5 @@
     deps = [
         ":wasm_interface",
         "//include/envoy/event:dispatcher_interface",
-=======
-    name = "tracer_config_interface",
-    hdrs = ["tracer_config.h"],
-    deps = [
-        ":instance_interface",
-        "//source/common/protobuf",
-        "@envoy_api//envoy/config/trace/v2:trace_cc",
->>>>>>> cff38448
     ],
 )