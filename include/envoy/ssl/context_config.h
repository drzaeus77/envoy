--- conflicted
+++ resolved
@@ -114,21 +114,15 @@
   virtual unsigned maxProtocolVersion() const PURE;
 
   /**
-<<<<<<< HEAD
    * @return true if the config is valid. Only when SDS dynamic secret is needed, but has not been
    * downloaded yet, the config is invalid.
-   */
-  virtual bool isValid() const PURE;
-=======
-   * @return true of the config is valid.
    */
   virtual bool isValid() const PURE;
 
   /**
    * @return the DynamicSecretProvider object.
    */
-  virtual Secret::DynamicSecretProvider* getDynamicSecretProvider() const PURE;
->>>>>>> 5c75d864
+  virtual Secret::DynamicTlsCertificateSecretProvider* getDynamicSecretProvider() const PURE;
 };
 
 class ClientContextConfig : public virtual ContextConfig {
