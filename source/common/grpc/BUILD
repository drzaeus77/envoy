licenses(["notice"])  # Apache 2

load(
    "//bazel:envoy_build_system.bzl",
    "envoy_cc_library",
    "envoy_package",
    "envoy_select_google_grpc",
)

envoy_package()

envoy_cc_library(
    name = "typed_async_client_lib",
    srcs = ["typed_async_client.cc"],
    hdrs = ["typed_async_client.h"],
    deps = [
        ":codec_lib",
        ":context_lib",
        "//include/envoy/grpc:async_client_interface",
        "//source/common/buffer:zero_copy_input_stream_lib",
        "//source/common/http:async_client_lib",
    ],
)

envoy_cc_library(
    name = "async_client_lib",
    srcs = [
        "async_client.cc",
        "async_client_impl.cc",
    ],
    hdrs = ["async_client_impl.h"],
    deps = [
        ":codec_lib",
        ":context_lib",
        ":typed_async_client_lib",
        "//include/envoy/grpc:async_client_interface",
        "//source/common/buffer:zero_copy_input_stream_lib",
        "//source/common/http:async_client_lib",
    ],
)

envoy_cc_library(
    name = "async_client_manager_lib",
    srcs = ["async_client_manager_impl.cc"],
    hdrs = ["async_client_manager_impl.h"],
    deps = [
        ":async_client_lib",
        ":context_lib",
        "//include/envoy/grpc:async_client_manager_interface",
        "//include/envoy/singleton:manager_interface",
        "//include/envoy/thread_local:thread_local_interface",
        "//include/envoy/upstream:cluster_manager_interface",
    ] + envoy_select_google_grpc([":google_async_client_lib"]),
)

envoy_cc_library(
    name = "codec_lib",
    srcs = ["codec.cc"],
    hdrs = ["codec.h"],
    deps = [
        "//include/envoy/buffer:buffer_interface",
        "//source/common/buffer:buffer_lib",
        "//source/common/common:minimal_logger_lib",
        "//source/common/common:stack_array",
    ],
)

envoy_cc_library(
    name = "status_lib",
    srcs = ["status.cc"],
    hdrs = ["status.h"],
    external_deps = ["abseil_optional"],
    deps = [
        "//include/envoy/grpc:status",
    ],
)

envoy_cc_library(
    name = "common_lib",
    srcs = ["common.cc"],
    hdrs = ["common.h"],
    external_deps = [
        "abseil_optional",
        "grpc",
    ],
    deps = [
        "//include/envoy/http:header_map_interface",
        "//include/envoy/http:message_interface",
        "//include/envoy/stats:stats_interface",
        "//include/envoy/upstream:cluster_manager_interface",
        "//include/envoy/upstream:upstream_interface",
        "//source/common/buffer:buffer_lib",
        "//source/common/buffer:zero_copy_input_stream_lib",
        "//source/common/common:assert_lib",
        "//source/common/common:empty_string",
        "//source/common/common:enum_to_int",
        "//source/common/common:hash_lib",
        "//source/common/common:macros",
        "//source/common/common:utility_lib",
        "//source/common/grpc:status_lib",
        "//source/common/http:headers_lib",
        "//source/common/http:message_lib",
        "//source/common/http:utility_lib",
        "//source/common/protobuf",
    ],
)

envoy_cc_library(
    name = "context_lib",
    srcs = ["context_impl.cc"],
    hdrs = ["context_impl.h"],
    external_deps = ["abseil_optional"],
    deps = [
        "//include/envoy/grpc:context_interface",
        "//include/envoy/http:header_map_interface",
        "//include/envoy/stats:stats_interface",
        "//source/common/common:hash_lib",
        "//source/common/stats:symbol_table_lib",
    ],
)

envoy_cc_library(
    name = "google_grpc_utils_lib",
    srcs = ["google_grpc_utils.cc"],
    hdrs = ["google_grpc_utils.h"],
    external_deps = [
        "abseil_optional",
        "grpc",
    ],
    deps = [
        "//source/common/buffer:buffer_lib",
        "//source/common/common:assert_lib",
        "//source/common/common:empty_string",
        "//source/common/common:enum_to_int",
        "//source/common/common:macros",
        "//source/common/common:utility_lib",
        "//source/common/grpc:status_lib",
    ],
)

envoy_cc_library(
    name = "google_async_client_lib",
    srcs = ["google_async_client_impl.cc"],
    hdrs = ["google_async_client_impl.h"],
    external_deps = [
        "abseil_synchronization",
        "grpc",
    ],
    deps = [
<<<<<<< HEAD
        ":async_client_lib",
        ":common_lib",
=======
        ":context_lib",
>>>>>>> 4fa3e9fa
        ":google_grpc_creds_lib",
        ":google_grpc_utils_lib",
        ":typed_async_client_lib",
        "//include/envoy/api:api_interface",
        "//include/envoy/grpc:google_grpc_creds_interface",
        "//include/envoy/thread:thread_interface",
        "//include/envoy/thread_local:thread_local_interface",
        "//source/common/common:empty_string",
        "//source/common/common:linked_object",
        "//source/common/common:thread_annotations",
        "//source/common/tracing:http_tracer_lib",
    ],
)

envoy_cc_library(
    name = "google_grpc_creds_lib",
    srcs = ["google_grpc_creds_impl.cc"],
    hdrs = ["google_grpc_creds_impl.h"],
    external_deps = ["grpc"],
    deps = [
        "//include/envoy/api:api_interface",
        "//include/envoy/grpc:google_grpc_creds_interface",
        "//include/envoy/registry",
        "//source/common/config:datasource_lib",
    ],
)<|MERGE_RESOLUTION|>--- conflicted
+++ resolved
@@ -24,10 +24,7 @@
 
 envoy_cc_library(
     name = "async_client_lib",
-    srcs = [
-        "async_client.cc",
-        "async_client_impl.cc",
-    ],
+    srcs = ["async_client_impl.cc"],
     hdrs = ["async_client_impl.h"],
     deps = [
         ":codec_lib",
@@ -79,10 +76,7 @@
     name = "common_lib",
     srcs = ["common.cc"],
     hdrs = ["common.h"],
-    external_deps = [
-        "abseil_optional",
-        "grpc",
-    ],
+    external_deps = ["abseil_optional"],
     deps = [
         "//include/envoy/http:header_map_interface",
         "//include/envoy/http:message_interface",
@@ -147,12 +141,7 @@
         "grpc",
     ],
     deps = [
-<<<<<<< HEAD
-        ":async_client_lib",
-        ":common_lib",
-=======
         ":context_lib",
->>>>>>> 4fa3e9fa
         ":google_grpc_creds_lib",
         ":google_grpc_utils_lib",
         ":typed_async_client_lib",
