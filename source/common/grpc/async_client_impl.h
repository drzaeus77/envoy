#pragma once

#include "envoy/grpc/async_client.h"

#include "common/common/linked_object.h"
#include "common/grpc/codec.h"
#include "common/grpc/typed_async_client.h"
#include "common/http/async_client_impl.h"

namespace Envoy {
namespace Grpc {

class AsyncRequestImpl;
class AsyncStreamImpl;

class AsyncClientImpl final : public RawAsyncClient {
public:
  AsyncClientImpl(Upstream::ClusterManager& cm, const envoy::api::v2::core::GrpcService& config,
                  TimeSource& time_source);
  ~AsyncClientImpl() override;

  // Grpc::AsyncClient
<<<<<<< HEAD
  AsyncRequest* send(const Protobuf::MethodDescriptor& service_method,
                     const Protobuf::Message& request, AsyncRequestCallbacks& callbacks,
                     Tracing::Span& parent_span,
                     const absl::optional<std::chrono::milliseconds>& timeout) override;
  AsyncRequest* sendRaw(absl::string_view service_full_name, absl::string_view method_name,
                        Buffer::InstancePtr request, RawAsyncRequestCallbacks& callbacks,
                        Tracing::Span& parent_span,
                        const absl::optional<std::chrono::milliseconds>& timeout) override;
  AsyncStream* startRaw(absl::string_view service_full_name, absl::string_view method_name,
                        RawAsyncStreamCallbacks& callbacks) override;
=======
  AsyncRequest* sendRaw(absl::string_view service_full_name, absl::string_view method_name,
                        Buffer::InstancePtr&& request, RawAsyncRequestCallbacks& callbacks,
                        Tracing::Span& parent_span,
                        const absl::optional<std::chrono::milliseconds>& timeout) override;
  RawAsyncStream* startRaw(absl::string_view service_full_name, absl::string_view method_name,
                           RawAsyncStreamCallbacks& callbacks) override;
>>>>>>> 4fa3e9fa

private:
  Upstream::ClusterManager& cm_;
  const std::string remote_cluster_name_;
  const Protobuf::RepeatedPtrField<envoy::api::v2::core::HeaderValue> initial_metadata_;
  std::list<std::unique_ptr<AsyncStreamImpl>> active_streams_;
  TimeSource& time_source_;

  friend class AsyncRequestImpl;
  friend class AsyncStreamImpl;
};

class AsyncStreamImpl : public RawAsyncStream,
                        Http::AsyncClient::StreamCallbacks,
                        public Event::DeferredDeletable,
                        LinkedObject<AsyncStreamImpl> {
public:
  AsyncStreamImpl(AsyncClientImpl& parent, absl::string_view service_full_name,
                  absl::string_view method_name, RawAsyncStreamCallbacks& callbacks,
                  const absl::optional<std::chrono::milliseconds>& timeout);
  AsyncStreamImpl(AsyncClientImpl& parent, absl::string_view service_full_name,
                  absl::string_view method_name, RawAsyncStreamCallbacks& callbacks,
                  const absl::optional<std::chrono::milliseconds>& timeout);

  virtual void initialize(bool buffer_body_for_retry);

  void sendMessage(const Protobuf::Message& request, bool end_stream);

  // Http::AsyncClient::StreamCallbacks
  void onHeaders(Http::HeaderMapPtr&& headers, bool end_stream) override;
  void onData(Buffer::Instance& data, bool end_stream) override;
  void onTrailers(Http::HeaderMapPtr&& trailers) override;
  void onReset() override;

  // Grpc::AsyncStream
<<<<<<< HEAD
  void sendMessage(const Protobuf::Message& request, bool end_stream) override;
  void sendRawMessage(Buffer::InstancePtr request, bool end_stream) override;
=======
  void sendMessageRaw(Buffer::InstancePtr&& request, bool end_stream) override;
>>>>>>> 4fa3e9fa
  void closeStream() override;
  void resetStream() override;

  bool hasResetStream() const { return http_reset_; }

private:
  void streamError(Status::GrpcStatus grpc_status, const std::string& message);
  void streamError(Status::GrpcStatus grpc_status) { streamError(grpc_status, EMPTY_STRING); }

  void cleanup();
  void trailerResponse(absl::optional<Status::GrpcStatus> grpc_status,
                       const std::string& grpc_message);

  Event::Dispatcher* dispatcher_{};
  Http::MessagePtr headers_message_;
  AsyncClientImpl& parent_;
  std::string service_full_name_;
  std::string method_name_;
  RawAsyncStreamCallbacks& callbacks_;
  const absl::optional<std::chrono::milliseconds>& timeout_;
  bool http_reset_{};
  Http::AsyncClient::Stream* stream_{};
  Decoder decoder_;
  // This is a member to avoid reallocation on every onData().
  std::vector<Frame> decoded_frames_;

  friend class AsyncClientImpl;
};

class AsyncRequestImpl : public AsyncRequest, public AsyncStreamImpl, RawAsyncStreamCallbacks {
public:
  AsyncRequestImpl(AsyncClientImpl& parent, absl::string_view service_full_name,
                   absl::string_view method_name, Buffer::InstancePtr&& request,
                   RawAsyncRequestCallbacks& callbacks, Tracing::Span& parent_span,
                   const absl::optional<std::chrono::milliseconds>& timeout);
  AsyncRequestImpl(AsyncClientImpl& parent, absl::string_view service_full_name,
                   absl::string_view method_name, Buffer::InstancePtr request,
                   RawAsyncRequestCallbacks& callbacks, Tracing::Span& parent_span,
                   const absl::optional<std::chrono::milliseconds>& timeout);

  void initialize(bool buffer_body_for_retry) override;

  // Grpc::AsyncRequest
  void cancel() override;

private:
  // Grpc::AsyncStreamCallbacks
  void onCreateInitialMetadata(Http::HeaderMap& metadata) override;
  void onReceiveInitialMetadata(Http::HeaderMapPtr&&) override;
<<<<<<< HEAD
  bool onReceiveRawMessage(Buffer::InstancePtr response) override;
=======
  bool onReceiveMessageRaw(Buffer::InstancePtr&& response) override;
>>>>>>> 4fa3e9fa
  void onReceiveTrailingMetadata(Http::HeaderMapPtr&&) override;
  void onRemoteClose(Grpc::Status::GrpcStatus status, const std::string& message) override;

  Buffer::InstancePtr request_;
  RawAsyncRequestCallbacks& callbacks_;
  Tracing::SpanPtr current_span_;
  Buffer::InstancePtr response_;
};

} // namespace Grpc
} // namespace Envoy<|MERGE_RESOLUTION|>--- conflicted
+++ resolved
@@ -20,25 +20,12 @@
   ~AsyncClientImpl() override;
 
   // Grpc::AsyncClient
-<<<<<<< HEAD
-  AsyncRequest* send(const Protobuf::MethodDescriptor& service_method,
-                     const Protobuf::Message& request, AsyncRequestCallbacks& callbacks,
-                     Tracing::Span& parent_span,
-                     const absl::optional<std::chrono::milliseconds>& timeout) override;
-  AsyncRequest* sendRaw(absl::string_view service_full_name, absl::string_view method_name,
-                        Buffer::InstancePtr request, RawAsyncRequestCallbacks& callbacks,
-                        Tracing::Span& parent_span,
-                        const absl::optional<std::chrono::milliseconds>& timeout) override;
-  AsyncStream* startRaw(absl::string_view service_full_name, absl::string_view method_name,
-                        RawAsyncStreamCallbacks& callbacks) override;
-=======
   AsyncRequest* sendRaw(absl::string_view service_full_name, absl::string_view method_name,
                         Buffer::InstancePtr&& request, RawAsyncRequestCallbacks& callbacks,
                         Tracing::Span& parent_span,
                         const absl::optional<std::chrono::milliseconds>& timeout) override;
   RawAsyncStream* startRaw(absl::string_view service_full_name, absl::string_view method_name,
                            RawAsyncStreamCallbacks& callbacks) override;
->>>>>>> 4fa3e9fa
 
 private:
   Upstream::ClusterManager& cm_;
@@ -59,9 +46,6 @@
   AsyncStreamImpl(AsyncClientImpl& parent, absl::string_view service_full_name,
                   absl::string_view method_name, RawAsyncStreamCallbacks& callbacks,
                   const absl::optional<std::chrono::milliseconds>& timeout);
-  AsyncStreamImpl(AsyncClientImpl& parent, absl::string_view service_full_name,
-                  absl::string_view method_name, RawAsyncStreamCallbacks& callbacks,
-                  const absl::optional<std::chrono::milliseconds>& timeout);
 
   virtual void initialize(bool buffer_body_for_retry);
 
@@ -74,12 +58,7 @@
   void onReset() override;
 
   // Grpc::AsyncStream
-<<<<<<< HEAD
-  void sendMessage(const Protobuf::Message& request, bool end_stream) override;
-  void sendRawMessage(Buffer::InstancePtr request, bool end_stream) override;
-=======
   void sendMessageRaw(Buffer::InstancePtr&& request, bool end_stream) override;
->>>>>>> 4fa3e9fa
   void closeStream() override;
   void resetStream() override;
 
@@ -115,10 +94,6 @@
                    absl::string_view method_name, Buffer::InstancePtr&& request,
                    RawAsyncRequestCallbacks& callbacks, Tracing::Span& parent_span,
                    const absl::optional<std::chrono::milliseconds>& timeout);
-  AsyncRequestImpl(AsyncClientImpl& parent, absl::string_view service_full_name,
-                   absl::string_view method_name, Buffer::InstancePtr request,
-                   RawAsyncRequestCallbacks& callbacks, Tracing::Span& parent_span,
-                   const absl::optional<std::chrono::milliseconds>& timeout);
 
   void initialize(bool buffer_body_for_retry) override;
 
@@ -129,11 +104,7 @@
   // Grpc::AsyncStreamCallbacks
   void onCreateInitialMetadata(Http::HeaderMap& metadata) override;
   void onReceiveInitialMetadata(Http::HeaderMapPtr&&) override;
-<<<<<<< HEAD
-  bool onReceiveRawMessage(Buffer::InstancePtr response) override;
-=======
   bool onReceiveMessageRaw(Buffer::InstancePtr&& response) override;
->>>>>>> 4fa3e9fa
   void onReceiveTrailingMetadata(Http::HeaderMapPtr&&) override;
   void onRemoteClose(Grpc::Status::GrpcStatus status, const std::string& message) override;
 
