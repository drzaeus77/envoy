--- conflicted
+++ resolved
@@ -135,13 +135,10 @@
                                      header_value.size()) != 0);
 }
 
-<<<<<<< HEAD
-=======
 bool HeaderUtility::headerNameContainsUnderscore(const absl::string_view header_name) {
   return header_name.find('_') != absl::string_view::npos;
 }
 
->>>>>>> 5139aef7
 bool HeaderUtility::authorityIsValid(const absl::string_view header_value) {
   return (nghttp2_check_authority(reinterpret_cast<const uint8_t*>(header_value.data()),
                                   header_value.size()) != 0);
