#pragma once

#include <http_parser.h>

#include <array>
#include <cstdint>
#include <list>
#include <memory>
#include <string>

#include "envoy/api/v2/core/protocol.pb.h"
#include "envoy/http/codec.h"
#include "envoy/network/connection.h"
#include "envoy/stats/scope.h"

#include "common/buffer/watermark_buffer.h"
#include "common/common/assert.h"
#include "common/common/to_lower_table.h"
#include "common/http/codec_helper.h"
#include "common/http/codes.h"
#include "common/http/header_map_impl.h"
#include "common/http/http1/header_formatter.h"

namespace Envoy {
namespace Http {
namespace Http1 {

/**
 * All stats for the HTTP/1 codec. @see stats_macros.h
 */
#define ALL_HTTP1_CODEC_STATS(COUNTER)                                                             \
<<<<<<< HEAD
  COUNTER(metadata_not_supported_error)                                                            \
=======
  COUNTER(dropped_headers_with_underscores)                                                        \
  COUNTER(metadata_not_supported_error)                                                            \
  COUNTER(requests_rejected_with_underscores_in_headers)                                           \
>>>>>>> 5139aef7
  COUNTER(response_flood)

/**
 * Wrapper struct for the HTTP/1 codec stats. @see stats_macros.h
 */
struct CodecStats {
  ALL_HTTP1_CODEC_STATS(GENERATE_COUNTER_STRUCT)
};

class ConnectionImpl;

/**
 * Base class for HTTP/1.1 request and response encoders.
 */
class StreamEncoderImpl : public StreamEncoder,
                          public Stream,
                          Logger::Loggable<Logger::Id::http>,
                          public StreamCallbackHelper {
public:
  // Http::StreamEncoder
  void encode100ContinueHeaders(const HeaderMap& headers) override;
  void encodeHeaders(const HeaderMap& headers, bool end_stream) override;
  void encodeData(Buffer::Instance& data, bool end_stream) override;
  void encodeTrailers(const HeaderMap& trailers) override;
  void encodeMetadata(const MetadataMapVector&) override;
  Stream& getStream() override { return *this; }

  // Http::Stream
  void addCallbacks(StreamCallbacks& callbacks) override { addCallbacks_(callbacks); }
  void removeCallbacks(StreamCallbacks& callbacks) override { removeCallbacks_(callbacks); }
  void resetStream(StreamResetReason reason) override;
  void readDisable(bool disable) override;
  uint32_t bufferLimit() override;

  void isResponseToHeadRequest(bool value) { is_response_to_head_request_ = value; }

protected:
  StreamEncoderImpl(ConnectionImpl& connection, HeaderKeyFormatter* header_key_formatter);

  static const std::string CRLF;
  static const std::string LAST_CHUNK;

  ConnectionImpl& connection_;
  void setIsContentLengthAllowed(bool value) { is_content_length_allowed_ = value; }

private:
  /**
   * Called to encode an individual header.
   * @param key supplies the header to encode.
   * @param key_size supplies the byte size of the key.
   * @param value supplies the value to encode.
   * @param value_size supplies the byte size of the value.
   */
  void encodeHeader(const char* key, uint32_t key_size, const char* value, uint32_t value_size);

  /**
   * Called to encode an individual header.
   * @param key supplies the header to encode as a string_view.
   * @param value supplies the value to encode as a string_view.
   */
  void encodeHeader(absl::string_view key, absl::string_view value);

  /**
   * Called to finalize a stream encode.
   */
  void endEncode();

  void encodeFormattedHeader(absl::string_view key, absl::string_view value);

  bool chunk_encoding_{true};
  bool processing_100_continue_{false};
  bool is_response_to_head_request_{false};
  bool is_content_length_allowed_{true};
  const HeaderKeyFormatter* const header_key_formatter_;
};

/**
 * HTTP/1.1 response encoder.
 */
class ResponseStreamEncoderImpl : public StreamEncoderImpl {
public:
  using FloodChecks = std::function<void()>;

  ResponseStreamEncoderImpl(ConnectionImpl& connection, HeaderKeyFormatter* header_key_formatter,
                            FloodChecks& flood_checks)
      : StreamEncoderImpl(connection, header_key_formatter), flood_checks_(flood_checks) {}

  bool startedResponse() { return started_response_; }

  // Http::StreamEncoder
  void encodeHeaders(const HeaderMap& headers, bool end_stream) override;

private:
  FloodChecks& flood_checks_;
  bool started_response_{};
};

/**
 * HTTP/1.1 request encoder.
 */
class RequestStreamEncoderImpl : public StreamEncoderImpl {
public:
  RequestStreamEncoderImpl(ConnectionImpl& connection, HeaderKeyFormatter* header_key_formatter)
      : StreamEncoderImpl(connection, header_key_formatter) {}
  bool headRequest() { return head_request_; }

  // Http::StreamEncoder
  void encodeHeaders(const HeaderMap& headers, bool end_stream) override;

private:
  bool head_request_{};
};

/**
 * Base class for HTTP/1.1 client and server connections.
 */
class ConnectionImpl : public virtual Connection, protected Logger::Loggable<Logger::Id::http> {
public:
  /**
   * @return Network::Connection& the backing network connection.
   */
  Network::Connection& connection() { return connection_; }

  /**
   * Called when the active encoder has completed encoding the outbound half of the stream.
   */
  virtual void onEncodeComplete() PURE;

  /**
   * Called when headers are encoded.
   */
  virtual void onEncodeHeaders(const HeaderMap& headers) PURE;

  /**
   * Called when resetStream() has been called on an active stream. In HTTP/1.1 the only
   * valid operation after this point is for the connection to get blown away, but we will not
   * fire any more callbacks in case some stack has to unwind.
   */
  void onResetStreamBase(StreamResetReason reason);

  /**
   * Flush all pending output from encoding.
   */
  void flushOutput(bool end_encode = false);

  void addCharToBuffer(char c);
  void addIntToBuffer(uint64_t i);
  Buffer::WatermarkBuffer& buffer() { return output_buffer_; }
  uint64_t bufferRemainingSize();
  void copyToBuffer(const char* data, uint64_t length);
  void reserveBuffer(uint64_t size);

  // Http::Connection
  void dispatch(Buffer::Instance& data) override;
  void goAway() override {} // Called during connection manager drain flow
  Protocol protocol() override { return protocol_; }
  void shutdownNotice() override {} // Called during connection manager drain flow
  bool wantsToWrite() override { return false; }
  void onUnderlyingConnectionAboveWriteBufferHighWatermark() override { onAboveHighWatermark(); }
  void onUnderlyingConnectionBelowWriteBufferLowWatermark() override { onBelowLowWatermark(); }

  void readDisable(bool disable) { connection_.readDisable(disable); }
  uint32_t bufferLimit() { return connection_.bufferLimit(); }
  virtual bool supports_http_10() { return false; }

  bool maybeDirectDispatch(Buffer::Instance& data);
  virtual void maybeAddSentinelBufferFragment(Buffer::WatermarkBuffer&) {}

  CodecStats& stats() { return stats_; }

protected:
  ConnectionImpl(Network::Connection& connection, Stats::Scope& stats, http_parser_type type,
                 uint32_t max_headers_kb, const uint32_t max_headers_count,
                 HeaderKeyFormatterPtr&& header_key_formatter);

  bool resetStreamCalled() { return reset_stream_called_; }

  Network::Connection& connection_;
  CodecStats stats_;
  http_parser parser_;
  HeaderMapPtr deferred_end_stream_headers_;
  Http::Code error_code_{Http::Code::BadRequest};
  bool handling_upgrade_{};
  const HeaderKeyFormatterPtr header_key_formatter_;
  HeaderString current_header_field_;
  HeaderString current_header_value_;

private:
  enum class HeaderParsingState { Field, Value, Done };

  /**
   * Called in order to complete an in progress header decode.
   */
  void completeLastHeader();

  /**
   * Check if header name contains underscore character.
   * Underscore character is allowed in header names by the RFC-7230 and this check is implemented
   * as a security measure due to systems that treat '_' and '-' as interchangeable.
   * The ServerConnectionImpl may drop header or reject request based on the
   * `common_http_protocol_options.headers_with_underscores_action` configuration option in the
   * HttpConnectionManager.
   */
  virtual bool shouldDropHeaderWithUnderscoresInNames(absl::string_view /* header_name */) const {
    return false;
  }

  /**
   * Dispatch a memory span.
   * @param slice supplies the start address.
   * @len supplies the length of the span.
   */
  size_t dispatchSlice(const char* slice, size_t len);

  /**
   * Called when a request/response is beginning. A base routine happens first then a virtual
   * dispatch is invoked.
   */
  void onMessageBeginBase();
  virtual void onMessageBegin() PURE;

  /**
   * Called when URL data is received.
   * @param data supplies the start address.
   * @param length supplies the length.
   */
  virtual void onUrl(const char* data, size_t length) PURE;

  /**
   * Called when header field data is received.
   * @param data supplies the start address.
   * @param length supplies the length.
   */
  void onHeaderField(const char* data, size_t length);

  /**
   * Called when header value data is received.
   * @param data supplies the start address.
   * @param length supplies the length.
   */
  void onHeaderValue(const char* data, size_t length);

  /**
   * Called when headers are complete. A base routine happens first then a virtual dispatch is
   * invoked.
   * @return 0 if no error, 1 if there should be no body.
   */
  int onHeadersCompleteBase();
  virtual int onHeadersComplete(HeaderMapImplPtr&& headers) PURE;

  /**
   * Called when body data is received.
   * @param data supplies the start address.
   * @param length supplies the length.
   */
  virtual void onBody(const char* data, size_t length) PURE;

  /**
   * Called when the request/response is complete.
   */
  void onMessageCompleteBase();
  virtual void onMessageComplete() PURE;

  /**
   * @see onResetStreamBase().
   */
  virtual void onResetStream(StreamResetReason reason) PURE;

  /**
   * Send a protocol error response to remote.
   */
  virtual void sendProtocolError() PURE;

  /**
   * Called when output_buffer_ or the underlying connection go from below a low watermark to over
   * a high watermark.
   */
  virtual void onAboveHighWatermark() PURE;

  /**
   * Called when output_buffer_ or the underlying connection  go from above a high watermark to
   * below a low watermark.
   */
  virtual void onBelowLowWatermark() PURE;

  /**
   * Check if header name contains underscore character.
   * The ServerConnectionImpl may drop header or reject request based on configuration.
   */
  virtual void checkHeaderNameForUnderscores() {}

  static http_parser_settings settings_;
  static const ToLowerTable& toLowerTable();

  HeaderMapImplPtr current_header_map_;
  HeaderParsingState header_parsing_state_{HeaderParsingState::Field};
  bool reset_stream_called_{};
  Buffer::WatermarkBuffer output_buffer_;
  Buffer::RawSlice reserved_iovec_;
  char* reserved_current_{};
  Protocol protocol_{Protocol::Http11};
  const uint32_t max_headers_kb_;
  const uint32_t max_headers_count_;

  bool strict_header_validation_;
};

/**
 * Implementation of Http::ServerConnection for HTTP/1.1.
 */
class ServerConnectionImpl : public ServerConnection, public ConnectionImpl {
public:
  using FloodChecks = std::function<void()>;
  ServerConnectionImpl(Network::Connection& connection, Stats::Scope& stats,
                       ServerConnectionCallbacks& callbacks, Http1Settings settings,
                       uint32_t max_request_headers_kb, const uint32_t max_request_headers_count,
                       envoy::api::v2::core::HttpProtocolOptions::HeadersWithUnderscoresAction
                           headers_with_underscores_action);

  bool supports_http_10() override { return codec_settings_.accept_http_10_; }

private:
  /**
   * An active HTTP/1.1 request.
   */
  struct ActiveRequest {
    ActiveRequest(ConnectionImpl& connection, HeaderKeyFormatter* header_key_formatter,
                  FloodChecks& flood_checks)
        : response_encoder_(connection, header_key_formatter, flood_checks) {}

    HeaderString request_url_;
    StreamDecoder* request_decoder_{};
    ResponseStreamEncoderImpl response_encoder_;
    bool remote_complete_{};
  };

  /**
   * Manipulate the request's first line, parsing the url and converting to a relative path if
   * necessary. Compute Host / :authority headers based on 7230#5.7 and 7230#6
   *
   * @param is_connect true if the request has the CONNECT method
   * @param headers the request's headers
   * @throws CodecProtocolException on an invalid url in the request line
   */
  void handlePath(HeaderMapImpl& headers, unsigned int method);

  // ConnectionImpl
  void onEncodeComplete() override;
  void onEncodeHeaders(const HeaderMap&) override {}
  void onMessageBegin() override;
  void onUrl(const char* data, size_t length) override;
  int onHeadersComplete(HeaderMapImplPtr&& headers) override;
  void onBody(const char* data, size_t length) override;
  void onMessageComplete() override;
  void onResetStream(StreamResetReason reason) override;
  void sendProtocolError() override;
  void onAboveHighWatermark() override;
  void onBelowLowWatermark() override;

  void releaseOutboundResponse(const Buffer::OwnedBufferFragmentImpl* fragment);
  void maybeAddSentinelBufferFragment(Buffer::WatermarkBuffer& output_buffer) override;
  void doFloodProtectionChecks() const;
<<<<<<< HEAD
=======
  void checkHeaderNameForUnderscores() override;
>>>>>>> 5139aef7

  ServerConnectionCallbacks& callbacks_;
  std::function<void()> flood_checks_{[&]() { this->doFloodProtectionChecks(); }};
  std::unique_ptr<ActiveRequest> active_request_;
  Http1Settings codec_settings_;
  const Buffer::OwnedBufferFragmentImpl::Releasor response_buffer_releasor_;
  uint32_t outbound_responses_{};
  // This defaults to 2, which functionally disables pipelining. If any users
  // of Envoy wish to enable pipelining (which is dangerous and ill supported)
  // we could make this configurable.
  uint32_t max_outbound_responses_{};
  bool flood_protection_{};
<<<<<<< HEAD
=======
  // The action to take when a request header name contains underscore characters.
  const envoy::api::v2::core::HttpProtocolOptions::HeadersWithUnderscoresAction
      headers_with_underscores_action_;
>>>>>>> 5139aef7
};

/**
 * Implementation of Http::ClientConnection for HTTP/1.1.
 */
class ClientConnectionImpl : public ClientConnection, public ConnectionImpl {
public:
  ClientConnectionImpl(Network::Connection& connection, Stats::Scope& stats,
                       ConnectionCallbacks& callbacks, const Http1Settings& settings,
                       const uint32_t max_response_headers_count);

  // Http::ClientConnection
  StreamEncoder& newStream(StreamDecoder& response_decoder) override;

private:
  struct PendingResponse {
    PendingResponse(StreamDecoder* decoder) : decoder_(decoder) {}

    StreamDecoder* decoder_;
    bool head_request_{};
  };

  bool cannotHaveBody();

  // ConnectionImpl
  void onEncodeComplete() override {}
  void onEncodeHeaders(const HeaderMap& headers) override;
  void onMessageBegin() override {}
  void onUrl(const char*, size_t) override { NOT_IMPLEMENTED_GCOVR_EXCL_LINE; }
  int onHeadersComplete(HeaderMapImplPtr&& headers) override;
  void onBody(const char* data, size_t length) override;
  void onMessageComplete() override;
  void onResetStream(StreamResetReason reason) override;
  void sendProtocolError() override {}
  void onAboveHighWatermark() override;
  void onBelowLowWatermark() override;

  std::unique_ptr<RequestStreamEncoderImpl> request_encoder_;
  std::list<PendingResponse> pending_responses_;
  // Set true between receiving 100-Continue headers and receiving the spurious onMessageComplete.
  bool ignore_message_complete_for_100_continue_{};

  // The default limit of 80 KiB is the vanilla http_parser behaviour.
  static constexpr uint32_t MAX_RESPONSE_HEADERS_KB = 80;
};

} // namespace Http1
} // namespace Http
} // namespace Envoy<|MERGE_RESOLUTION|>--- conflicted
+++ resolved
@@ -29,13 +29,9 @@
  * All stats for the HTTP/1 codec. @see stats_macros.h
  */
 #define ALL_HTTP1_CODEC_STATS(COUNTER)                                                             \
-<<<<<<< HEAD
-  COUNTER(metadata_not_supported_error)                                                            \
-=======
   COUNTER(dropped_headers_with_underscores)                                                        \
   COUNTER(metadata_not_supported_error)                                                            \
   COUNTER(requests_rejected_with_underscores_in_headers)                                           \
->>>>>>> 5139aef7
   COUNTER(response_flood)
 
 /**
@@ -398,10 +394,7 @@
   void releaseOutboundResponse(const Buffer::OwnedBufferFragmentImpl* fragment);
   void maybeAddSentinelBufferFragment(Buffer::WatermarkBuffer& output_buffer) override;
   void doFloodProtectionChecks() const;
-<<<<<<< HEAD
-=======
   void checkHeaderNameForUnderscores() override;
->>>>>>> 5139aef7
 
   ServerConnectionCallbacks& callbacks_;
   std::function<void()> flood_checks_{[&]() { this->doFloodProtectionChecks(); }};
@@ -414,12 +407,9 @@
   // we could make this configurable.
   uint32_t max_outbound_responses_{};
   bool flood_protection_{};
-<<<<<<< HEAD
-=======
   // The action to take when a request header name contains underscore characters.
   const envoy::api::v2::core::HttpProtocolOptions::HeadersWithUnderscoresAction
       headers_with_underscores_action_;
->>>>>>> 5139aef7
 };
 
 /**
