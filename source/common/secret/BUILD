licenses(["notice"])  # Apache 2

load(
    "//bazel:envoy_build_system.bzl",
    "envoy_cc_library",
    "envoy_package",
)

envoy_package()

envoy_cc_library(
    name = "secret_manager_impl_lib",
    srcs = ["secret_manager_impl.cc"],
    hdrs = ["secret_manager_impl.h"],
    deps = [
        ":sds_api_lib",
        "//include/envoy/secret:secret_manager_interface",
        "//include/envoy/server:instance_interface",
        "//source/common/common:minimal_logger_lib",
        "@envoy_api//envoy/api/v2/auth:cert_cc",
    ],
)

envoy_cc_library(
    name = "sds_api_lib",
    srcs = ["sds_api.cc"],
    hdrs = ["sds_api.h"],
    deps = [
        "//include/envoy/config:subscription_interface",
<<<<<<< HEAD
        "//include/envoy/init:init_interface",
        "//include/envoy/server:instance_interface",
        "//source/common/config:resources_lib",
        "//source/common/config:subscription_factory_lib",
        "//source/common/protobuf:utility_lib",
=======
        "//include/envoy/server:instance_interface",
        "//source/common/config:resources_lib",
        "//source/common/config:subscription_factory_lib",
>>>>>>> 5c75d864
        "//source/common/ssl:tls_certificate_config_impl_lib",
    ],
)<|MERGE_RESOLUTION|>--- conflicted
+++ resolved
@@ -27,17 +27,11 @@
     hdrs = ["sds_api.h"],
     deps = [
         "//include/envoy/config:subscription_interface",
-<<<<<<< HEAD
         "//include/envoy/init:init_interface",
         "//include/envoy/server:instance_interface",
         "//source/common/config:resources_lib",
         "//source/common/config:subscription_factory_lib",
         "//source/common/protobuf:utility_lib",
-=======
-        "//include/envoy/server:instance_interface",
-        "//source/common/config:resources_lib",
-        "//source/common/config:subscription_factory_lib",
->>>>>>> 5c75d864
         "//source/common/ssl:tls_certificate_config_impl_lib",
     ],
 )