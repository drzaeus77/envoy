--- conflicted
+++ resolved
@@ -69,13 +69,9 @@
           tlsVersionFromProto(config.tls_params().tls_minimum_protocol_version(), TLS1_VERSION)),
       max_protocol_version_(
           tlsVersionFromProto(config.tls_params().tls_maximum_protocol_version(), TLS1_2_VERSION)) {
-<<<<<<< HEAD
-
-  readCertChainConfig(config, init_manager);
+
+  readCertChainConfig(config, init_manager, cluster_manager);
   ENVOY_LOG(info, "Received ca_cert (ca_cert_: {})", ca_cert_);
-=======
-  readCertChainConfig(config, init_manager, cluster_manager);
->>>>>>> ea5f73ef
 
   if (ca_cert_.empty()) {
     if (!certificate_revocation_list_.empty()) {
