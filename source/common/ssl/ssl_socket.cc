--- conflicted
+++ resolved
@@ -388,12 +388,8 @@
     : ssl_ctx_(manager.createSslClientContext(stats_scope, config)) {}
 
 Network::TransportSocketPtr ClientSslSocketFactory::createTransportSocket() const {
-<<<<<<< HEAD
-  return ssl_ctx_ ? std::make_unique<Ssl::SslSocket>(*ssl_ctx_, Ssl::InitialState::Client)
+  return ssl_ctx_ ? std::make_unique<Ssl::SslSocket>(ssl_ctx_, Ssl::InitialState::Client)
                   : nullptr;
-=======
-  return std::make_unique<Ssl::SslSocket>(ssl_ctx_, Ssl::InitialState::Client);
->>>>>>> a5478ee3
 }
 
 bool ClientSslSocketFactory::implementsSecureTransport() const { return true; }
@@ -405,12 +401,8 @@
     : ssl_ctx_(manager.createSslServerContext(stats_scope, config, server_names)) {}
 
 Network::TransportSocketPtr ServerSslSocketFactory::createTransportSocket() const {
-<<<<<<< HEAD
-  return ssl_ctx_ ? std::make_unique<Ssl::SslSocket>(*ssl_ctx_, Ssl::InitialState::Server)
+  return ssl_ctx_ ? std::make_unique<Ssl::SslSocket>(ssl_ctx_, Ssl::InitialState::Server)
                   : nullptr;
-=======
-  return std::make_unique<Ssl::SslSocket>(ssl_ctx_, Ssl::InitialState::Server);
->>>>>>> a5478ee3
 }
 
 bool ServerSslSocketFactory::implementsSecureTransport() const { return true; }
