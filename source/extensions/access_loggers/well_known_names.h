--- conflicted
+++ resolved
@@ -19,13 +19,9 @@
   // HTTP gRPC access log
   const std::string HttpGrpc = "envoy.access_loggers.http_grpc";
   // TCP gRPC access log
-<<<<<<< HEAD
   const std::string TcpGrpc = "envoy.tcp_grpc_access_log";
   // WASM access log
   const std::string Wasm = "envoy.wasm_access_log";
-=======
-  const std::string TcpGrpc = "envoy.access_loggers.tcp_grpc";
->>>>>>> 5a42baaa
 };
 
 using AccessLogNames = ConstSingleton<AccessLogNameValues>;
