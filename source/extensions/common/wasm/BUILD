--- conflicted
+++ resolved
@@ -2,7 +2,6 @@
     "//bazel:envoy_build_system.bzl",
     "envoy_cc_library",
     "envoy_package",
-    "envoy_proto_library",
 )
 
 licenses(["notice"])  # Apache 2
@@ -23,10 +22,7 @@
     hdrs = [
         "context.h",
         "wasm.h",
-<<<<<<< HEAD
-=======
         "wasm_extension.h",
->>>>>>> a1b8c4f7
         "wasm_state.h",
         "wasm_vm.h",
     ],
@@ -34,13 +30,9 @@
         ":well_known_names",
         "//include/envoy/http:codes_interface",
         "//include/envoy/http:filter_interface",
-<<<<<<< HEAD
-        "//include/envoy/upstream:cluster_manager_interface",
-=======
         "//include/envoy/server:lifecycle_notifier_interface",
         "//include/envoy/upstream:cluster_manager_interface",
         "//source/common/common:version_includes",
->>>>>>> a1b8c4f7
         "//source/common/config:datasource_lib",
         "//source/common/singleton:const_singleton",
         "//source/common/stats:stats_lib",
@@ -77,17 +69,10 @@
         "context.cc",
         "foreign.cc",
         "wasm.cc",
-<<<<<<< HEAD
-        "wasm_vm.cc",
-    ],
-    deps = [
-        ":declare_property_cc_proto",
-=======
         "wasm_extension.cc",
         "wasm_vm.cc",
     ],
     deps = [
->>>>>>> a1b8c4f7
         ":wasm_hdr",
         ":wasm_interoperation_lib",
         "//external:abseil_base",
@@ -99,10 +84,7 @@
         "//source/common/http:message_lib",
         "//source/common/http:utility_lib",
         "//source/common/tracing:http_tracer_lib",
-<<<<<<< HEAD
-=======
         "//source/extensions/common/wasm/ext:declare_property_cc_proto",
->>>>>>> a1b8c4f7
         "//source/extensions/common/wasm/ext:envoy_null_vm_wasm_api",
         "//source/extensions/filters/common/expr:context_lib",
         "@com_google_cel_cpp//eval/eval:field_access",
@@ -116,9 +98,4 @@
         "@envoy_api//envoy/extensions/wasm/v3:pkg_cc_proto",
         "@proxy_wasm_cpp_host//:lib",
     ],
-)
-
-envoy_proto_library(
-    name = "declare_property",
-    srcs = ["declare_property.proto"],
 )