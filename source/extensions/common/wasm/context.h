#pragma once

#include <atomic>
#include <map>
#include <memory>

#include "envoy/access_log/access_log.h"
#include "envoy/buffer/buffer.h"
#include "envoy/http/filter.h"
#include "envoy/server/wasm.h"
#include "envoy/upstream/cluster_manager.h"

#include "common/common/assert.h"
#include "common/common/logger.h"

#include "extensions/filters/common/expr/evaluator.h"

#include "eval/public/activation.h"
#include "include/proxy-wasm/context.h"
#include "include/proxy-wasm/wasm.h"

namespace Envoy {
namespace Extensions {
namespace Common {
namespace Wasm {

#include "proxy_wasm_common.h"

using proxy_wasm::BufferInterface;
using proxy_wasm::MetricType;
using proxy_wasm::Pairs;
using proxy_wasm::PairsWithStringValues;
using proxy_wasm::PluginBase;
using proxy_wasm::WasmBase;
using proxy_wasm::WasmBufferType;
using proxy_wasm::WasmHandleBase;
using proxy_wasm::WasmHeaderMapType;
using proxy_wasm::WasmResult;

using GrpcService = envoy::config::core::v3::GrpcService;

class Wasm;

using WasmHandleBaseSharedPtr = std::shared_ptr<WasmHandleBase>;

// Opaque context object.
class StorageObject {
public:
  virtual ~StorageObject() = default;
};

class Buffer : public proxy_wasm::BufferInterface {
public:
  Buffer() = default;

  Buffer* set(absl::string_view data) {
    data_ = data;
    const_buffer_instance_ = nullptr;
    buffer_instance_ = nullptr;
    return this;
  }
  Buffer* set(::Envoy::Buffer::Instance* buffer_instance) {
    data_ = "";
    buffer_instance_ = buffer_instance;
    const_buffer_instance_ = buffer_instance;
    return this;
  }

  size_t size() const override;
  WasmResult copyTo(WasmBase* wasm, size_t start, size_t length, uint64_t ptr_ptr,
                    uint64_t size_ptr) const override;
  WasmResult copyFrom(size_t start, size_t length, absl::string_view data) override;

private:
  absl::string_view data_;
  const ::Envoy::Buffer::Instance* const_buffer_instance_{};
  ::Envoy::Buffer::Instance* buffer_instance_{};
};

// Plugin contains the information for a filter/service.
struct Plugin : public PluginBase {
  Plugin(absl::string_view name, absl::string_view root_id, absl::string_view vm_id,
         absl::string_view plugin_configuration,
         envoy::config::core::v3::TrafficDirection direction,
         const LocalInfo::LocalInfo& local_info,
         const envoy::config::core::v3::Metadata* listener_metadata)
      : PluginBase(name, root_id, vm_id, plugin_configuration), direction_(direction),
        local_info_(local_info), listener_metadata_(listener_metadata) {}

  envoy::config::core::v3::TrafficDirection direction_;
  const LocalInfo::LocalInfo& local_info_;
  const envoy::config::core::v3::Metadata* listener_metadata_;
};
using PluginSharedPtr = std::shared_ptr<Plugin>;

// A context which will be the target of callbacks for a particular session
// e.g. a handler of a stream.
class Context : public proxy_wasm::ContextBase,
                public Logger::Loggable<Logger::Id::wasm>,
                public AccessLog::Instance,
                public Http::StreamFilter,
                public Network::ConnectionCallbacks,
                public Network::Filter,
                public google::api::expr::runtime::BaseActivation,
                public std::enable_shared_from_this<Context> {
public:
  Context();                                                                    // Testing.
  Context(Wasm* wasm);                                                          // Vm Context.
  Context(Wasm* wasm, const PluginSharedPtr& plugin);                           // Root Context.
  Context(Wasm* wasm, uint32_t root_context_id, const PluginSharedPtr& plugin); // Stream context.
  ~Context() override;

  Wasm* wasm() const;
  Plugin* plugin() const;
  Context* rootContext() const;
  Upstream::ClusterManager& clusterManager() const;

  // proxy_wasm::ContextBase
  void error(absl::string_view message) override;

  // Retrieves the stream info associated with the request (a.k.a active stream).
  // It selects a value based on the following order: encoder callback, decoder
  // callback, log callback, network read filter callback, network write filter
  // callback. As long as any one of the callbacks is invoked, the value should be
  // available.
  const StreamInfo::StreamInfo* getConstRequestStreamInfo() const;
  StreamInfo::StreamInfo* getRequestStreamInfo() const;

  // Retrieves the connection object associated with the request (a.k.a active stream).
  // It selects a value based on the following order: encoder callback, decoder
  // callback. As long as any one of the callbacks is invoked, the value should be
  // available.
  const Network::Connection* getConnection() const;

  //
  // VM level downcalls into the WASM code on Context(id == 0).
  //
  virtual bool validateConfiguration(absl::string_view configuration,
                                     const std::shared_ptr<PluginBase>& plugin); // deprecated

  // AccessLog::Instance
  void log(const Http::RequestHeaderMap* request_headers,
           const Http::ResponseHeaderMap* response_headers,
           const Http::ResponseTrailerMap* response_trailers,
           const StreamInfo::StreamInfo& stream_info) override;

  // Network::ConnectionCallbacks
  void onEvent(Network::ConnectionEvent event) override;
  void onAboveWriteBufferHighWatermark() override {}
  void onBelowWriteBufferLowWatermark() override {}

  // Network::ReadFilter
  Network::FilterStatus onNewConnection() override;
  Network::FilterStatus onData(::Envoy::Buffer::Instance& data, bool end_stream) override;
  void initializeReadFilterCallbacks(Network::ReadFilterCallbacks& callbacks) override;

  // Network::WriteFilter
  Network::FilterStatus onWrite(::Envoy::Buffer::Instance& data, bool end_stream) override;
  void initializeWriteFilterCallbacks(Network::WriteFilterCallbacks& callbacks) override;

  // proxy_wasm::ContextBase
  void onDownstreamConnectionClose(PeerType) override;
  void onUpstreamConnectionClose(PeerType) override;

  // Http::StreamFilterBase. Note: This calls onDone() in WASM.
  void onDestroy() override;

  // Http::StreamDecoderFilter
  Http::FilterHeadersStatus decodeHeaders(Http::RequestHeaderMap& headers,
                                          bool end_stream) override;
  Http::FilterDataStatus decodeData(::Envoy::Buffer::Instance& data, bool end_stream) override;
  Http::FilterTrailersStatus decodeTrailers(Http::RequestTrailerMap& trailers) override;
  Http::FilterMetadataStatus decodeMetadata(Http::MetadataMap& metadata_map) override;
  void setDecoderFilterCallbacks(Envoy::Http::StreamDecoderFilterCallbacks& callbacks) override;

  // Http::StreamEncoderFilter
  Http::FilterHeadersStatus encode100ContinueHeaders(Http::ResponseHeaderMap&) override;
  Http::FilterHeadersStatus encodeHeaders(Http::ResponseHeaderMap& headers,
                                          bool end_stream) override;
  Http::FilterDataStatus encodeData(::Envoy::Buffer::Instance& data, bool end_stream) override;
  Http::FilterTrailersStatus encodeTrailers(Http::ResponseTrailerMap& trailers) override;
  Http::FilterMetadataStatus encodeMetadata(Http::MetadataMap& metadata_map) override;
  void setEncoderFilterCallbacks(Envoy::Http::StreamEncoderFilterCallbacks& callbacks) override;

  // VM calls out to host.
  // proxy_wasm::ContextBase

  // General
  WasmResult log(uint64_t level, absl::string_view message) override;
  uint64_t getCurrentTimeNanoseconds() override;
  std::pair<uint32_t, absl::string_view> getStatus() override;

  // State accessors
  WasmResult getProperty(absl::string_view path, std::string* result) override;
  WasmResult setProperty(absl::string_view key, absl::string_view serialized_value) override;

  // Continue
  void continueRequest() override;
  void continueResponse() override;
  void sendLocalResponse(uint64_t response_code, absl::string_view body_text,
                         Pairs additional_headers, uint64_t grpc_status,
                         absl::string_view details) override;

  // Shared Data
  WasmResult getSharedData(absl::string_view key,
                           std::pair<std::string /* data */, uint32_t /* cas */>* data) override;
  WasmResult setSharedData(absl::string_view key, absl::string_view value, uint32_t cas) override;

  // Shared Queue
  uint32_t registerSharedQueue(absl::string_view queue_name) override;
  WasmResult resolveSharedQueue(absl::string_view vm_id, absl::string_view queue_name,
                                uint32_t* token) override;
  WasmResult dequeueSharedQueue(uint32_t token, std::string* data) override;
  WasmResult enqueueSharedQueue(uint32_t token, absl::string_view value) override;

  // Header/Trailer/Metadata Maps
  void addHeaderMapValue(WasmHeaderMapType type, absl::string_view key,
                         absl::string_view value) override;
  absl::string_view getHeaderMapValue(WasmHeaderMapType type, absl::string_view key) override;
  Pairs getHeaderMapPairs(WasmHeaderMapType type) override;
  void setHeaderMapPairs(WasmHeaderMapType type, const Pairs& pairs) override;

  void removeHeaderMapValue(WasmHeaderMapType type, absl::string_view key) override;
  void replaceHeaderMapValue(WasmHeaderMapType type, absl::string_view key,
                             absl::string_view value) override;

  uint32_t getHeaderMapSize(WasmHeaderMapType type) override;

  // Buffer
  BufferInterface* getBuffer(WasmBufferType type) override;
  bool end_of_stream() override { return end_of_stream_; }

  // HTTP
  WasmResult httpCall(absl::string_view cluster, const Pairs& request_headers,
                      absl::string_view request_body, const Pairs& request_trailers,
                      int timeout_millisconds, uint32_t* token_ptr) override;
  void httpRespond(const Pairs& response_headers, absl::string_view body,
                   const Pairs& response_trailers);

  // Stats/Metrics
  WasmResult defineMetric(MetricType type, absl::string_view name,
                          uint32_t* metric_id_ptr) override;
  WasmResult incrementMetric(uint32_t metric_id, int64_t offset) override;
  WasmResult recordMetric(uint32_t metric_id, uint64_t value) override;
  WasmResult getMetric(uint32_t metric_id, uint64_t* value_ptr) override;

  // gRPC
  WasmResult grpcCall(absl::string_view grpc_service, absl::string_view service_name,
                      absl::string_view method_name, const Pairs& initial_metadata,
                      absl::string_view request,
                      const absl::optional<std::chrono::milliseconds>& timeout,
                      uint32_t* token_ptr) override;
  WasmResult grpcStream(absl::string_view grpc_service, absl::string_view service_name,
                        absl::string_view method_name, const Pairs& initial_metadat,
                        uint32_t* token_ptr) override;

  WasmResult grpcClose(uint32_t token) override;
  WasmResult grpcCancel(uint32_t token) override;
  WasmResult grpcSend(uint32_t token, absl::string_view message, bool end_stream) override;

  // CEL evaluation
  std::vector<const google::api::expr::runtime::CelFunction*>
  FindFunctionOverloads(absl::string_view) const override {
    return {};
  }
  absl::optional<google::api::expr::runtime::CelValue>
  FindValue(absl::string_view name, Protobuf::Arena* arena) const override;
  bool IsPathUnknown(absl::string_view) const override { return false; }

  // Foreign function state
  virtual void setForeignData(absl::string_view data_name, std::unique_ptr<StorageObject> data) {
    data_storage_[data_name] = std::move(data);
  }
  template <typename T> T* getForeignData(absl::string_view data_name) {
    const auto& it = data_storage_.find(data_name);
    if (it == data_storage_.end()) {
      return nullptr;
    }
    return dynamic_cast<T*>(it->second.get());
  }
  bool hasForeignData(absl::string_view data_name) const {
    return data_storage_.contains(data_name);
  }

protected:
  friend class Wasm;

  void addAfterVmCallAction(std::function<void()> f);
  void initializeRoot(WasmBase* wasm, std::shared_ptr<PluginBase> plugin) override;
  void onCloseTCP();

  virtual absl::string_view getConfiguration();
  virtual WasmResult setTickPeriod(std::chrono::milliseconds tick_period);
  virtual void clearRouteCache() {
    if (decoder_callbacks_) {
      decoder_callbacks_->clearRouteCache();
    }
  }

  struct AsyncClientHandler : public Http::AsyncClient::Callbacks {
    // Http::AsyncClient::Callbacks
<<<<<<< HEAD
    void onSuccess(Envoy::Http::ResponseMessagePtr&& response) override {
      context_->onHttpCallSuccess(token_, std::move(response));
=======
    void onSuccess(const Http::AsyncClient::Request&,
                   Envoy::Http::ResponseMessagePtr&& response) override {
      context_->onHttpCallSuccess(token_, response);
>>>>>>> 0691ab1c
    }
    void onFailure(const Http::AsyncClient::Request&,
                   Http::AsyncClient::FailureReason reason) override {
      context_->onHttpCallFailure(token_, reason);
    }

    Context* context_;
    uint32_t token_;
    Http::AsyncClient::Request* request_;
  };

  struct GrpcCallClientHandler : public Grpc::RawAsyncRequestCallbacks {
    // Grpc::AsyncRequestCallbacks
    void onCreateInitialMetadata(Http::RequestHeaderMap& initial_metadata) override {
      context_->onGrpcCreateInitialMetadata(token_, initial_metadata);
    }
    void onSuccessRaw(::Envoy::Buffer::InstancePtr&& response, Tracing::Span& /* span */) override {
      context_->onGrpcReceiveWrapper(token_, std::move(response));
    }
    void onFailure(Grpc::Status::GrpcStatus status, const std::string& message,
                   Tracing::Span& /* span */) override {
      context_->onGrpcCloseWrapper(token_, status, message);
    }

    Context* context_;
    uint32_t token_;
    Grpc::RawAsyncClientPtr client_;
    Grpc::AsyncRequest* request_;
  };

  struct GrpcStreamClientHandler : public Grpc::RawAsyncStreamCallbacks {
    // Grpc::AsyncStreamCallbacks
    void onCreateInitialMetadata(Http::RequestHeaderMap&) override {}
    void onReceiveInitialMetadata(Http::ResponseHeaderMapPtr&& metadata) override {
      context_->onGrpcReceiveInitialMetadataWrapper(token_, std::move(metadata));
    }
    bool onReceiveMessageRaw(::Envoy::Buffer::InstancePtr&& response) override {
      context_->onGrpcReceiveWrapper(token_, std::move(response));
      return true;
    }
    void onReceiveTrailingMetadata(Http::ResponseTrailerMapPtr&& metadata) override {
      context_->onGrpcReceiveTrailingMetadataWrapper(token_, std::move(metadata));
    }
    void onRemoteClose(Grpc::Status::GrpcStatus status, const std::string& message) override {
      context_->onGrpcCloseWrapper(token_, status, message);
    }

    Context* context_;
    uint32_t token_;
    Grpc::RawAsyncClientPtr client_;
    Grpc::RawAsyncStream* stream_;
  };

  void onHttpCallSuccess(uint32_t token, Envoy::Http::ResponseMessagePtr&& response);
  void onHttpCallFailure(uint32_t token, Http::AsyncClient::FailureReason reason);

  void onGrpcCreateInitialMetadata(uint32_t token, Http::RequestHeaderMap& metadata);
  void onGrpcReceiveInitialMetadataWrapper(uint32_t token, Http::HeaderMapPtr&& metadata);
  void onGrpcReceiveWrapper(uint32_t token, ::Envoy::Buffer::InstancePtr response);
  void onGrpcReceiveTrailingMetadataWrapper(uint32_t token, Http::HeaderMapPtr&& metadata);
  void onGrpcCloseWrapper(uint32_t token, const Grpc::Status::GrpcStatus& status,
                          const absl::string_view message);

  bool IsGrpcStreamToken(uint32_t token) { return (token & 1) == 0; }
  bool IsGrpcCallToken(uint32_t token) { return (token & 1) == 1; }

  Http::HeaderMap* getMap(WasmHeaderMapType type);
  const Http::HeaderMap* getConstMap(WasmHeaderMapType type);

  const LocalInfo::LocalInfo* root_local_info_{nullptr}; // set only for root_context.

  uint32_t next_http_call_token_ = 1;
  uint32_t next_grpc_token_ = 1; // Odd tokens are for Calls even for Streams.

  // Network callbacks.
  Network::ReadFilterCallbacks* network_read_filter_callbacks_{};
  Network::WriteFilterCallbacks* network_write_filter_callbacks_{};

  // HTTP callbacks.
  Envoy::Http::StreamDecoderFilterCallbacks* decoder_callbacks_{};
  Envoy::Http::StreamEncoderFilterCallbacks* encoder_callbacks_{};

  // General state. Only available (non-nullptr) during the calls requiring it (e.g. onConfigure()).
  absl::string_view configuration_;
  uint32_t status_code_{0};
  absl::string_view status_message_;

  // Network filter state.
  ::Envoy::Buffer::Instance* network_downstream_data_buffer_{};
  ::Envoy::Buffer::Instance* network_upstream_data_buffer_{};

  // HTTP filter state.
  Http::RequestHeaderMap* request_headers_{};
  Http::ResponseHeaderMap* response_headers_{};
  ::Envoy::Buffer::Instance* request_body_buffer_{};
  ::Envoy::Buffer::Instance* response_body_buffer_{};
  Http::RequestTrailerMap* request_trailers_{};
  Http::ResponseTrailerMap* response_trailers_{};
  Http::MetadataMap* request_metadata_{};
  Http::MetadataMap* response_metadata_{};

  // Only available during onHttpCallResponse.
  Envoy::Http::ResponseMessagePtr* http_call_response_{};

  Http::HeaderMapPtr grpc_receive_initial_metadata_{};
  Http::HeaderMapPtr grpc_receive_trailing_metadata_{};

  // Only available (non-nullptr) during onGrpcReceive.
  ::Envoy::Buffer::InstancePtr grpc_receive_buffer_;

  // Only available (non-nullptr) during grpcCall and grpcStream.
  Http::RequestHeaderMapPtr grpc_initial_metadata_;

  // Access log state.
  const StreamInfo::StreamInfo* access_log_stream_info_{};
  const Http::RequestHeaderMap* access_log_request_headers_{};
  const Http::ResponseHeaderMap* access_log_response_headers_{};
  const Http::RequestTrailerMap* access_log_request_trailers_{}; // unused
  const Http::ResponseTrailerMap* access_log_response_trailers_{};

  // Temporary state.
  ProtobufWkt::Struct temporary_metadata_;
  bool end_of_stream_;
  bool buffering_request_body_ = false;
  bool buffering_response_body_ = false;
  Buffer buffer_;

  // MB: must be a node-type map as we take persistent references to the entries.
  std::map<uint32_t, AsyncClientHandler> http_request_;
  std::map<uint32_t, GrpcCallClientHandler> grpc_call_request_;
  std::map<uint32_t, GrpcStreamClientHandler> grpc_stream_;

  // Opaque state.
  absl::flat_hash_map<std::string, std::unique_ptr<StorageObject>> data_storage_;

  // TCP State.
  bool upstream_closed_ = false;
  bool downstream_closed_ = false;
  bool tcp_connection_closed_ = false;
};
using ContextSharedPtr = std::shared_ptr<Context>;

uint32_t resolveQueueForTest(absl::string_view vm_id, absl::string_view queue_name);

WasmResult serializeValue(Filters::Common::Expr::CelValue value, std::string* result);

} // namespace Wasm
} // namespace Common
} // namespace Extensions
} // namespace Envoy<|MERGE_RESOLUTION|>--- conflicted
+++ resolved
@@ -299,14 +299,9 @@
 
   struct AsyncClientHandler : public Http::AsyncClient::Callbacks {
     // Http::AsyncClient::Callbacks
-<<<<<<< HEAD
-    void onSuccess(Envoy::Http::ResponseMessagePtr&& response) override {
-      context_->onHttpCallSuccess(token_, std::move(response));
-=======
     void onSuccess(const Http::AsyncClient::Request&,
                    Envoy::Http::ResponseMessagePtr&& response) override {
-      context_->onHttpCallSuccess(token_, response);
->>>>>>> 0691ab1c
+      context_->onHttpCallSuccess(token_, std::move(response));
     }
     void onFailure(const Http::AsyncClient::Request&,
                    Http::AsyncClient::FailureReason reason) override {
