#pragma once

#include "envoy/config/typed_config.h"

#include "extensions/common/wasm/wasm_vm.h"

namespace Envoy {
namespace Extensions {
namespace Common {
namespace Wasm {
namespace Null {

// A wrapper for the natively compiled NullVm plugin which implements the WASM ABI.
class NullVmPlugin {
public:
  NullVmPlugin() = default;
  virtual ~NullVmPlugin() = default;

  // NB: These are defined rather than declared PURE because gmock uses __LINE__ internally for
  // uniqueness, making it impossible to use FOR_ALL_WASM_VM_EXPORTS with MOCK_METHOD2.
#define _DEFINE_GET_FUNCTION(_T)                                                                   \
  virtual void getFunction(absl::string_view, _T* f) { *f = nullptr; }
  FOR_ALL_WASM_VM_EXPORTS(_DEFINE_GET_FUNCTION)
#undef _DEFIN_GET_FUNCTIONE
};

/**
 * Pseudo-WASM plugins using the NullVM should implement this factory and register via
 * Registry::registerFactory or the convenience class RegisterFactory.
 */
class NullVmPluginFactory : public Config::UntypedFactory {
public:
  virtual ~NullVmPluginFactory() = default;

<<<<<<< HEAD
  /**
   * Name of the plugin.
   */
  virtual const std::string name() const PURE;

  static std::string category() { return "null_vm_plugins"; }
=======
  std::string category() const override { return "envoy.wasm.null_vms"; }
>>>>>>> 29b30911

  /**
   * Create an instance of the plugin.
   */
  virtual std::unique_ptr<NullVmPlugin> create() const PURE;
};

} // namespace Null
} // namespace Wasm
} // namespace Common
} // namespace Extensions
} // namespace Envoy<|MERGE_RESOLUTION|>--- conflicted
+++ resolved
@@ -32,16 +32,12 @@
 public:
   virtual ~NullVmPluginFactory() = default;
 
-<<<<<<< HEAD
   /**
    * Name of the plugin.
    */
   virtual const std::string name() const PURE;
 
-  static std::string category() { return "null_vm_plugins"; }
-=======
   std::string category() const override { return "envoy.wasm.null_vms"; }
->>>>>>> 29b30911
 
   /**
    * Create an instance of the plugin.
