--- conflicted
+++ resolved
@@ -5,10 +5,7 @@
 
 #include "extensions/common/wasm/context.h"
 #include "extensions/common/wasm/ext/envoy_null_vm_wasm_api.h"
-<<<<<<< HEAD
-=======
 #include "extensions/common/wasm/wasm_extension.h"
->>>>>>> a1b8c4f7
 #include "extensions/common/wasm/well_known_names.h"
 
 #include "include/proxy-wasm/null.h"
@@ -59,22 +56,14 @@
     if (!wasm) {
       return nullptr;
     }
-<<<<<<< HEAD
-    wasm->integration() = std::make_unique<EnvoyWasmVmIntegration>(scope, runtime, "null");
-=======
     wasm->integration() = getWasmExtension()->createEnvoyWasmVmIntegration(scope, runtime, "null");
->>>>>>> a1b8c4f7
     return wasm;
   } else if (runtime == WasmRuntimeNames::get().V8) {
     auto wasm = proxy_wasm::createV8Vm();
     if (!wasm) {
       return nullptr;
     }
-<<<<<<< HEAD
-    wasm->integration() = std::make_unique<EnvoyWasmVmIntegration>(scope, runtime, "v8");
-=======
     wasm->integration() = getWasmExtension()->createEnvoyWasmVmIntegration(scope, runtime, "null");
->>>>>>> a1b8c4f7
     return wasm;
   } else {
     ENVOY_LOG_TO_LOGGER(
