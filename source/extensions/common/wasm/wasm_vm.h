#pragma once

#include <memory>

#include "envoy/common/exception.h"
#include "envoy/stats/scope.h"
#include "envoy/stats/stats.h"
#include "envoy/stats/stats_macros.h"

#include "common/common/logger.h"

#include "absl/strings/str_cat.h"
#include "include/proxy-wasm/wasm_vm.h"
#include "include/proxy-wasm/word.h"

namespace Envoy {
namespace Extensions {
namespace Common {
namespace Wasm {

/**
 * Wasm host stats.
 */
#define ALL_VM_STATS(COUNTER, GAUGE)                                                               \
  COUNTER(created)                                                                                 \
  COUNTER(cloned)                                                                                  \
  GAUGE(active, NeverImport)

struct VmStats {
  ALL_VM_STATS(GENERATE_COUNTER_STRUCT, GENERATE_GAUGE_STRUCT)
};

// Wasm VM data providing stats.
class EnvoyWasmVmIntegration : public proxy_wasm::WasmVmIntegration,
                               Logger::Loggable<Logger::Id::wasm> {
public:
  EnvoyWasmVmIntegration(const Stats::ScopeSharedPtr& scope, absl::string_view runtime,
                         absl::string_view short_runtime)
      : scope_(scope), runtime_(std::string(runtime)), short_runtime_(std::string(short_runtime)),
        runtime_prefix_(absl::StrCat("wasm_vm.", short_runtime, ".")),
        stats_(VmStats{ALL_VM_STATS(POOL_COUNTER_PREFIX(*scope_, runtime_prefix_),
                                    POOL_GAUGE_PREFIX(*scope_, runtime_prefix_))}) {
    stats_.created_.inc();
    stats_.active_.inc();
    ENVOY_LOG(debug, "WasmVm created {} now active", runtime_, stats_.active_.value());
  }
  ~EnvoyWasmVmIntegration() override {
    stats_.active_.dec();
    ENVOY_LOG(debug, "~WasmVm {} {} remaining active", runtime_, stats_.active_.value());
  }

  // proxy_wasm::WasmVmIntegration
  proxy_wasm::WasmVmIntegration* clone() override {
    return new EnvoyWasmVmIntegration(scope_, runtime_, short_runtime_);
  }
  bool getNullVmFunction(absl::string_view function_name, bool returns_word,
                         int number_of_arguments, proxy_wasm::NullPlugin* plugin,
                         void* ptr_to_function_return) override;
  void error(absl::string_view message) override;

  const std::string& runtime() const { return runtime_; }

protected:
  const Stats::ScopeSharedPtr scope_;
  const std::string runtime_;
  const std::string short_runtime_;
  const std::string runtime_prefix_;
  VmStats stats_;
}; // namespace Wasm

inline const EnvoyWasmVmIntegration& getEnvoyWasmIntegration(proxy_wasm::WasmVm& wasm_vm) {
  return *static_cast<const EnvoyWasmVmIntegration*>(wasm_vm.integration().get());
}

// Exceptions for issues with the WebAssembly code.
class WasmException : public EnvoyException {
public:
  using EnvoyException::EnvoyException;
};

using WasmVmPtr = std::unique_ptr<proxy_wasm::WasmVm>;

<<<<<<< HEAD
// Create a new low-level Wasm VM using runtime of the given type (e.g. "envoy.wasm.runtime.wavm").
=======
// Create a new low-level Wasm VM using runtime of the given type (e.g. "envoy.wasm.runtime.v8").
>>>>>>> a1b8c4f7
WasmVmPtr createWasmVm(absl::string_view runtime, const Stats::ScopeSharedPtr& scope);

} // namespace Wasm
} // namespace Common
} // namespace Extensions
} // namespace Envoy<|MERGE_RESOLUTION|>--- conflicted
+++ resolved
@@ -80,11 +80,7 @@
 
 using WasmVmPtr = std::unique_ptr<proxy_wasm::WasmVm>;
 
-<<<<<<< HEAD
-// Create a new low-level Wasm VM using runtime of the given type (e.g. "envoy.wasm.runtime.wavm").
-=======
 // Create a new low-level Wasm VM using runtime of the given type (e.g. "envoy.wasm.runtime.v8").
->>>>>>> a1b8c4f7
 WasmVmPtr createWasmVm(absl::string_view runtime, const Stats::ScopeSharedPtr& scope);
 
 } // namespace Wasm
