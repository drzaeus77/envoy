--- conflicted
+++ resolved
@@ -105,12 +105,9 @@
     "envoy.filters.network.sni_cluster":                "//source/extensions/filters/network/sni_cluster:config",
     "envoy.filters.network.tcp_proxy":                  "//source/extensions/filters/network/tcp_proxy:config",
     "envoy.filters.network.thrift_proxy":               "//source/extensions/filters/network/thrift_proxy:config",
-<<<<<<< HEAD
-    "envoy.filters.network.wasm":                       "//source/extensions/filters/network/wasm:config",
-=======
     "envoy.filters.network.sni_cluster":                "//source/extensions/filters/network/sni_cluster:config",
     "envoy.filters.network.sni_dynamic_forward_proxy":  "//source/extensions/filters/network/sni_dynamic_forward_proxy:config",
->>>>>>> 4a705335
+    "envoy.filters.network.wasm":                       "//source/extensions/filters/network/wasm:config",
     "envoy.filters.network.zookeeper_proxy":            "//source/extensions/filters/network/zookeeper_proxy:config",
 
     #
