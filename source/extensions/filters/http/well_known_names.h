--- conflicted
+++ resolved
@@ -62,20 +62,8 @@
   const std::string OriginalSrc = "envoy.filters.http.original_src";
   // Dynamic forward proxy filter
   const std::string DynamicForwardProxy = "envoy.filters.http.dynamic_forward_proxy";
-<<<<<<< HEAD
   // WebAssembly filter
   const std::string Wasm = "envoy.filters.http.wasm";
-
-  // Converts names from v1 to v2
-  const Config::V1Converter v1_converter_;
-
-  // NOTE: Do not add any new filters to this list. All future filters are v2 only.
-  HttpFilterNameValues()
-      : v1_converter_({Buffer, Cors, Dynamo, Fault, GrpcHttp1Bridge, GrpcJsonTranscoder, GrpcWeb,
-                       HeaderToMetadata, HealthCheck, IpTagging, RateLimit, Router, Lua,
-                       ExtAuthorization}) {}
-=======
->>>>>>> cddf4acd
 };
 
 using HttpFilterNames = ConstSingleton<HttpFilterNameValues>;
