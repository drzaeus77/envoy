--- conflicted
+++ resolved
@@ -40,19 +40,8 @@
   const std::string SniCluster = "envoy.filters.network.sni_cluster";
   // ZooKeeper proxy filter
   const std::string ZooKeeperProxy = "envoy.filters.network.zookeeper_proxy";
-<<<<<<< HEAD
   // WebAssembly filter
   const std::string Wasm = "envoy.filters.network.wasm";
-
-  // Converts names from v1 to v2
-  const Config::V1Converter v1_converter_;
-
-  // NOTE: Do not add any new filters to this list. All future filters are v2 only.
-  NetworkFilterNameValues()
-      : v1_converter_({ClientSslAuth, Echo, HttpConnectionManager, MongoProxy, RateLimit,
-                       RedisProxy, TcpProxy, ExtAuthorization}) {}
-=======
->>>>>>> cddf4acd
 };
 
 using NetworkFilterNames = ConstSingleton<NetworkFilterNameValues>;
