#include "server/connection_handler_impl.h"

#include "envoy/event/dispatcher.h"
#include "envoy/event/timer.h"
#include "envoy/network/filter.h"
#include "envoy/stats/scope.h"
#include "envoy/stats/timespan.h"

#include "common/event/deferred_task.h"
#include "common/network/connection_impl.h"
#include "common/network/utility.h"
#include "common/stats/timespan_impl.h"

#include "extensions/transport_sockets/well_known_names.h"

namespace Envoy {
namespace Server {

ConnectionHandlerImpl::ConnectionHandlerImpl(Event::Dispatcher& dispatcher,
                                             const std::string& per_handler_stat_prefix)
    : dispatcher_(dispatcher), per_handler_stat_prefix_(per_handler_stat_prefix + "."),
      disable_listeners_(false) {}

void ConnectionHandlerImpl::incNumConnections() { ++num_handler_connections_; }

void ConnectionHandlerImpl::decNumConnections() {
  ASSERT(num_handler_connections_ > 0);
  --num_handler_connections_;
}

void ConnectionHandlerImpl::addListener(absl::optional<uint64_t> overridden_listener,
                                        Network::ListenerConfig& config) {
  ActiveListenerDetails details;
  if (config.listenSocketFactory().socketType() == Network::Address::SocketType::Stream) {
    if (overridden_listener.has_value()) {
      for (auto& listener : listeners_) {
        if (listener.second.listener_->listenerTag() == overridden_listener) {
          listener.second.tcp_listener_->get().updateListenerConfig(config);
          return;
        }
      }
      NOT_REACHED_GCOVR_EXCL_LINE;
    }
    auto tcp_listener = std::make_unique<ActiveTcpListener>(*this, config);
    details.tcp_listener_ = *tcp_listener;
    details.listener_ = std::move(tcp_listener);
  } else {
    ASSERT(config.udpListenerFactory() != nullptr, "UDP listener factory is not initialized.");
    details.listener_ =
        config.udpListenerFactory()->createActiveUdpListener(*this, dispatcher_, config);
  }
  if (disable_listeners_) {
    details.listener_->pauseListening();
  }
  listeners_.emplace_back(config.listenSocketFactory().localAddress(), std::move(details));
}

void ConnectionHandlerImpl::removeListeners(uint64_t listener_tag) {
  for (auto listener = listeners_.begin(); listener != listeners_.end();) {
    if (listener->second.listener_->listenerTag() == listener_tag) {
      listener = listeners_.erase(listener);
    } else {
      ++listener;
    }
  }
}

void ConnectionHandlerImpl::removeFilterChains(
    uint64_t listener_tag, const std::list<const Network::FilterChain*>& filter_chains,
    std::function<void()> completion) {
  for (auto& listener : listeners_) {
    if (listener.second.listener_->listenerTag() == listener_tag) {
      listener.second.tcp_listener_->get().deferredRemoveFilterChains(filter_chains);
      // Completion is deferred because the above removeFilterChains() may defer delete connection.
      Event::DeferredTaskUtil::deferredRun(dispatcher_, std::move(completion));
      return;
    }
  }
  NOT_REACHED_GCOVR_EXCL_LINE;
}

void ConnectionHandlerImpl::stopListeners(uint64_t listener_tag) {
  for (auto& listener : listeners_) {
    if (listener.second.listener_->listenerTag() == listener_tag) {
      listener.second.listener_->shutdownListener();
    }
  }
}

void ConnectionHandlerImpl::stopListeners() {
  for (auto& listener : listeners_) {
    listener.second.listener_->shutdownListener();
  }
}

void ConnectionHandlerImpl::disableListeners() {
  disable_listeners_ = true;
  for (auto& listener : listeners_) {
    listener.second.listener_->pauseListening();
  }
}

void ConnectionHandlerImpl::enableListeners() {
  disable_listeners_ = false;
  for (auto& listener : listeners_) {
    listener.second.listener_->resumeListening();
  }
}

void ConnectionHandlerImpl::ActiveTcpListener::removeConnection(ActiveTcpConnection& connection) {
  ENVOY_CONN_LOG(debug, "adding to cleanup list", *connection.connection_);
  ActiveConnections& active_connections = connection.active_connections_;
  ActiveTcpConnectionPtr removed = connection.removeFromList(active_connections.connections_);
  parent_.dispatcher_.deferredDelete(std::move(removed));
  // Delete map entry only iff connections becomes empty.
  if (active_connections.connections_.empty()) {
    auto iter = connections_by_context_.find(&active_connections.filter_chain_);
    ASSERT(iter != connections_by_context_.end());
    // To cover the lifetime of every single connection, Connections need to be deferred deleted
    // because the previously contained connection is deferred deleted.
    parent_.dispatcher_.deferredDelete(std::move(iter->second));
    // The erase will break the iteration over the connections_by_context_ during the deletion.
    if (!is_deleting_) {
      connections_by_context_.erase(iter);
    }
  }
}

ConnectionHandlerImpl::ActiveListenerImplBase::ActiveListenerImplBase(
    Network::ConnectionHandler& parent, Network::ListenerConfig* config)
    : stats_({ALL_LISTENER_STATS(POOL_COUNTER(config->listenerScope()),
                                 POOL_GAUGE(config->listenerScope()),
                                 POOL_HISTOGRAM(config->listenerScope()))}),
      per_worker_stats_({ALL_PER_HANDLER_LISTENER_STATS(
          POOL_COUNTER_PREFIX(config->listenerScope(), parent.statPrefix()),
          POOL_GAUGE_PREFIX(config->listenerScope(), parent.statPrefix()))}),
      config_(config) {}

ConnectionHandlerImpl::ActiveTcpListener::ActiveTcpListener(ConnectionHandlerImpl& parent,
                                                            Network::ListenerConfig& config)
    : ActiveTcpListener(
          parent,
          parent.dispatcher_.createListener(config.listenSocketFactory().getListenSocket(), *this,
                                            config.bindToPort()),
          config) {}

ConnectionHandlerImpl::ActiveTcpListener::ActiveTcpListener(ConnectionHandlerImpl& parent,
                                                            Network::ListenerPtr&& listener,
                                                            Network::ListenerConfig& config)
    : ConnectionHandlerImpl::ActiveListenerImplBase(parent, &config), parent_(parent),
      listener_(std::move(listener)), listener_filters_timeout_(config.listenerFiltersTimeout()),
      continue_on_listener_filters_timeout_(config.continueOnListenerFiltersTimeout()) {
  config.connectionBalancer().registerHandler(*this);
}

void ConnectionHandlerImpl::ActiveTcpListener::updateListenerConfig(
    Network::ListenerConfig& config) {
  ENVOY_LOG(trace, "replacing listener ", config_->listenerTag(), " by ", config.listenerTag());
  config_ = &config;
}

ConnectionHandlerImpl::ActiveTcpListener::~ActiveTcpListener() {
  is_deleting_ = true;
  config_->connectionBalancer().unregisterHandler(*this);

  // Purge sockets that have not progressed to connections. This should only happen when
  // a listener filter stops iteration and never resumes.
  while (!sockets_.empty()) {
    ActiveTcpSocketPtr removed = sockets_.front()->removeFromList(sockets_);
    parent_.dispatcher_.deferredDelete(std::move(removed));
  }

  for (auto& chain_and_connections : connections_by_context_) {
    ASSERT(chain_and_connections.second != nullptr);
    auto& connections = chain_and_connections.second->connections_;
    while (!connections.empty()) {
      connections.front()->connection_->close(Network::ConnectionCloseType::NoFlush);
    }
  }
  parent_.dispatcher_.clearDeferredDeleteList();

  // By the time a listener is destroyed, in the common case, there should be no connections.
  // However, this is not always true if there is an in flight rebalanced connection that is
  // being posted. This assert is extremely useful for debugging the common path so we will leave it
  // for now. If it becomes a problem (developers hitting this assert when using debug builds) we
  // can revisit. This case, if it happens, should be benign on production builds. This case is
  // covered in ConnectionHandlerTest::RemoveListenerDuringRebalance.
  ASSERT(num_listener_connections_ == 0);
}

ConnectionHandlerImpl::ActiveTcpListenerOptRef
ConnectionHandlerImpl::findActiveTcpListenerByAddress(const Network::Address::Instance& address) {
  // This is a linear operation, may need to add a map<address, listener> to improve performance.
  // However, linear performance might be adequate since the number of listeners is small.
  // We do not return stopped listeners.
  auto listener_it = std::find_if(
      listeners_.begin(), listeners_.end(),
      [&address](
          const std::pair<Network::Address::InstanceConstSharedPtr, ActiveListenerDetails>& p) {
        return p.second.tcp_listener_.has_value() && p.second.listener_->listener() != nullptr &&
               p.first->type() == Network::Address::Type::Ip && *(p.first) == address;
      });

  // If there is exact address match, return the corresponding listener.
  if (listener_it != listeners_.end()) {
    return listener_it->second.tcp_listener_;
  }

  // Otherwise, we need to look for the wild card match, i.e., 0.0.0.0:[address_port].
  // We do not return stopped listeners.
  // TODO(wattli): consolidate with previous search for more efficiency.
  listener_it = std::find_if(
      listeners_.begin(), listeners_.end(),
      [&address](
          const std::pair<Network::Address::InstanceConstSharedPtr, ActiveListenerDetails>& p) {
        return p.second.tcp_listener_.has_value() && p.second.listener_->listener() != nullptr &&
               p.first->type() == Network::Address::Type::Ip &&
               p.first->ip()->port() == address.ip()->port() && p.first->ip()->isAnyAddress();
      });
  return (listener_it != listeners_.end()) ? listener_it->second.tcp_listener_ : absl::nullopt;
}

void ConnectionHandlerImpl::ActiveTcpSocket::onTimeout() {
  listener_.stats_.downstream_pre_cx_timeout_.inc();
  ASSERT(inserted());
  ENVOY_LOG(debug, "listener filter times out after {} ms",
            listener_.listener_filters_timeout_.count());

  if (listener_.continue_on_listener_filters_timeout_) {
    ENVOY_LOG(debug, "fallback to default listener filter");
    newConnection();
  }
  unlink();
}

void ConnectionHandlerImpl::ActiveTcpSocket::startTimer() {
  if (listener_.listener_filters_timeout_.count() > 0) {
    timer_ = listener_.parent_.dispatcher_.createTimer([this]() -> void { onTimeout(); });
    timer_->enableTimer(listener_.listener_filters_timeout_);
  }
}

void ConnectionHandlerImpl::ActiveTcpSocket::unlink() {
  ActiveTcpSocketPtr removed = removeFromList(listener_.sockets_);
  if (removed->timer_ != nullptr) {
    removed->timer_->disableTimer();
  }
  listener_.parent_.dispatcher_.deferredDelete(std::move(removed));
}

void ConnectionHandlerImpl::ActiveTcpSocket::continueFilterChain(bool success) {
  if (success) {
    bool no_error = true;
    if (iter_ == accept_filters_.end()) {
      iter_ = accept_filters_.begin();
    } else {
      iter_ = std::next(iter_);
    }

    for (; iter_ != accept_filters_.end(); iter_++) {
      Network::FilterStatus status = (*iter_)->onAccept(*this);
      if (status == Network::FilterStatus::StopIteration) {
        // The filter is responsible for calling us again at a later time to continue the filter
        // chain from the next filter.
        if (!socket().ioHandle().isOpen()) {
          // break the loop but should not create new connection
          no_error = false;
          break;
        } else {
          // Blocking at the filter but no error
          return;
        }
      }
    }
    // Successfully ran all the accept filters.
    if (no_error) {
      newConnection();
    } else {
      // Signal the caller that no extra filter chain iteration is needed.
      iter_ = accept_filters_.end();
    }
  }

  // Filter execution concluded, unlink and delete this ActiveTcpSocket if it was linked.
  if (inserted()) {
    unlink();
  }
}

void ConnectionHandlerImpl::ActiveTcpSocket::newConnection() {
  // Check if the socket may need to be redirected to another listener.
  ActiveTcpListenerOptRef new_listener;

  if (hand_off_restored_destination_connections_ && socket_->localAddressRestored()) {
    // Find a listener associated with the original destination address.
    new_listener = listener_.parent_.findActiveTcpListenerByAddress(*socket_->localAddress());
  }
  if (new_listener.has_value()) {
    // Hands off connections redirected by iptables to the listener associated with the
    // original destination address. Pass 'hand_off_restored_destination_connections' as false to
    // prevent further redirection as well as 'rebalanced' as true since the connection has
    // already been balanced if applicable inside onAcceptWorker() when the connection was
    // initially accepted. Note also that we must account for the number of connections properly
    // across both listeners.
    // TODO(mattklein123): See note in ~ActiveTcpSocket() related to making this accounting better.
    listener_.decNumConnections();
    new_listener.value().get().incNumConnections();
    new_listener.value().get().onAcceptWorker(std::move(socket_), false, true);
  } else {
    // Set default transport protocol if none of the listener filters did it.
    if (socket_->detectedTransportProtocol().empty()) {
      socket_->setDetectedTransportProtocol(
          Extensions::TransportSockets::TransportProtocolNames::get().RawBuffer);
    }
    // TODO(lambdai): add integration test
    // TODO: Address issues in wider scope. See https://github.com/envoyproxy/envoy/issues/8925
    // Erase accept filter states because accept filters may not get the opportunity to clean up.
    // Particularly the assigned events need to reset before assigning new events in the follow up.
    accept_filters_.clear();
    // Create a new connection on this listener.
    listener_.newConnection(std::move(socket_));
  }
}

void ConnectionHandlerImpl::ActiveTcpListener::onAccept(Network::ConnectionSocketPtr&& socket) {
<<<<<<< HEAD
  onAcceptWorker(std::move(socket), config_->handOffRestoredDestinationConnections(), false);
=======
  if (listenerConnectionLimitReached()) {
    ENVOY_LOG(trace, "closing connection: listener connection limit reached for {}",
              config_.name());
    socket->close();
    stats_.downstream_cx_overflow_.inc();
    return;
  }

  onAcceptWorker(std::move(socket), config_.handOffRestoredDestinationConnections(), false);
>>>>>>> 112bcfda
}

void ConnectionHandlerImpl::ActiveTcpListener::onAcceptWorker(
    Network::ConnectionSocketPtr&& socket, bool hand_off_restored_destination_connections,
    bool rebalanced) {
  if (!rebalanced) {
    Network::BalancedConnectionHandler& target_handler =
        config_->connectionBalancer().pickTargetHandler(*this);
    if (&target_handler != this) {
      target_handler.post(std::move(socket));
      return;
    }
  }

  auto active_socket = std::make_unique<ActiveTcpSocket>(*this, std::move(socket),
                                                         hand_off_restored_destination_connections);

  // Create and run the filters
  config_->filterChainFactory().createListenerFilterChain(*active_socket);
  active_socket->continueFilterChain(true);

  // Move active_socket to the sockets_ list if filter iteration needs to continue later.
  // Otherwise we let active_socket be destructed when it goes out of scope.
  if (active_socket->iter_ != active_socket->accept_filters_.end()) {
    active_socket->startTimer();
    active_socket->moveIntoListBack(std::move(active_socket), sockets_);
  }
}

namespace {
void emitLogs(Network::ListenerConfig& config, StreamInfo::StreamInfo& stream_info) {
  stream_info.onRequestComplete();
  for (const auto& access_log : config.accessLogs()) {
    access_log->log(nullptr, nullptr, nullptr, stream_info);
  }
}
} // namespace

void ConnectionHandlerImpl::ActiveTcpListener::newConnection(
    Network::ConnectionSocketPtr&& socket) {
  auto stream_info = std::make_unique<StreamInfo::StreamInfoImpl>(parent_.dispatcher_.timeSource());
  stream_info->setDownstreamLocalAddress(socket->localAddress());
  stream_info->setDownstreamRemoteAddress(socket->remoteAddress());
  stream_info->setDownstreamDirectRemoteAddress(socket->directRemoteAddress());

  // Find matching filter chain.
  const auto filter_chain = config_->filterChainManager().findFilterChain(*socket);
  if (filter_chain == nullptr) {
    ENVOY_LOG(debug, "closing connection: no matching filter chain found");
    stats_.no_filter_chain_match_.inc();
    stream_info->setResponseFlag(StreamInfo::ResponseFlag::NoRouteFound);
    stream_info->setResponseCodeDetails(StreamInfo::ResponseCodeDetails::get().FilterChainNotFound);
    emitLogs(*config_, *stream_info);
    socket->close();
    return;
  }

  auto transport_socket = filter_chain->transportSocketFactory().createTransportSocket(nullptr);
  stream_info->setDownstreamSslConnection(transport_socket->ssl());
  auto& active_connections = getOrCreateActiveConnections(*filter_chain);
  auto server_conn_ptr = parent_.dispatcher_.createServerConnection(
      std::move(socket), std::move(transport_socket), *stream_info);
  ActiveTcpConnectionPtr active_connection(
      new ActiveTcpConnection(active_connections, std::move(server_conn_ptr),
                              parent_.dispatcher_.timeSource(), std::move(stream_info)));
  active_connection->connection_->setBufferLimits(config_->perConnectionBufferLimitBytes());

  const bool empty_filter_chain = !config_->filterChainFactory().createNetworkFilterChain(
      *active_connection->connection_, filter_chain->networkFilterFactories());
  if (empty_filter_chain) {
    ENVOY_CONN_LOG(debug, "closing connection: no filters", *active_connection->connection_);
    active_connection->connection_->close(Network::ConnectionCloseType::NoFlush);
  }

  // If the connection is already closed, we can just let this connection immediately die.
  if (active_connection->connection_->state() != Network::Connection::State::Closed) {
    ENVOY_CONN_LOG(debug, "new connection", *active_connection->connection_);
    active_connection->connection_->addConnectionCallbacks(*active_connection);
    active_connection->moveIntoList(std::move(active_connection), active_connections.connections_);
  }
}

ConnectionHandlerImpl::ActiveConnections&
ConnectionHandlerImpl::ActiveTcpListener::getOrCreateActiveConnections(
    const Network::FilterChain& filter_chain) {
  ActiveConnectionsPtr& connections = connections_by_context_[&filter_chain];
  if (connections == nullptr) {
    connections = std::make_unique<ConnectionHandlerImpl::ActiveConnections>(*this, filter_chain);
  }
  return *connections;
}

void ConnectionHandlerImpl::ActiveTcpListener::deferredRemoveFilterChains(
    const std::list<const Network::FilterChain*>& draining_filter_chains) {
  // Need to recover the original deleting state.
  const bool was_deleting = is_deleting_;
  is_deleting_ = true;
  for (const auto* filter_chain : draining_filter_chains) {
    auto iter = connections_by_context_.find(filter_chain);
    if (iter == connections_by_context_.end()) {
      // It is possible when listener is stopping.
    } else {
      auto& connections = iter->second->connections_;
      while (!connections.empty()) {
        connections.front()->connection_->close(Network::ConnectionCloseType::NoFlush);
      }
      // Since is_deleting_ is on, we need to manually remove the map value and drive the iterator.
      // Defer delete connection container to avoid race condition in destroying connection.
      parent_.dispatcher_.deferredDelete(std::move(iter->second));
      iter = connections_by_context_.erase(iter);
    }
  }
  is_deleting_ = was_deleting;
}

namespace {
// Structure used to allow a unique_ptr to be captured in a posted lambda. See below.
struct RebalancedSocket {
  Network::ConnectionSocketPtr socket;
};
using RebalancedSocketSharedPtr = std::shared_ptr<RebalancedSocket>;
} // namespace

void ConnectionHandlerImpl::ActiveTcpListener::post(Network::ConnectionSocketPtr&& socket) {
  // It is not possible to capture a unique_ptr because the post() API copies the lambda, so we must
  // bundle the socket inside a shared_ptr that can be captured.
  // TODO(mattklein123): It may be possible to change the post() API such that the lambda is only
  // moved, but this is non-trivial and needs investigation.
  RebalancedSocketSharedPtr socket_to_rebalance = std::make_shared<RebalancedSocket>();
  socket_to_rebalance->socket = std::move(socket);

  parent_.dispatcher_.post(
      [socket_to_rebalance, tag = config_->listenerTag(), &parent = parent_]() {
        // TODO(mattklein123): We should probably use a hash table here to lookup the tag instead of
        // iterating through the listener list.
        for (const auto& listener : parent.listeners_) {
          if (listener.second.listener_->listener() != nullptr &&
              listener.second.listener_->listenerTag() == tag) {
            // If the tag matches this must be a TCP listener.
            ASSERT(listener.second.tcp_listener_.has_value());
            listener.second.tcp_listener_.value().get().onAcceptWorker(
                std::move(socket_to_rebalance->socket),
                listener.second.tcp_listener_.value()
                    .get()
                    .config_->handOffRestoredDestinationConnections(),
                true);
            return;
          }
        }
      });
}

ConnectionHandlerImpl::ActiveConnections::ActiveConnections(
    ConnectionHandlerImpl::ActiveTcpListener& listener, const Network::FilterChain& filter_chain)
    : listener_(listener), filter_chain_(filter_chain) {}

ConnectionHandlerImpl::ActiveConnections::~ActiveConnections() {
  // connections should be defer deleted already.
  ASSERT(connections_.empty());
}

ConnectionHandlerImpl::ActiveTcpConnection::ActiveTcpConnection(
    ActiveConnections& active_connections, Network::ConnectionPtr&& new_connection,
    TimeSource& time_source, std::unique_ptr<StreamInfo::StreamInfo>&& stream_info)
    : stream_info_(std::move(stream_info)), active_connections_(active_connections),
      connection_(std::move(new_connection)),
      conn_length_(new Stats::HistogramCompletableTimespanImpl(
          active_connections_.listener_.stats_.downstream_cx_length_ms_, time_source)) {
  // We just universally set no delay on connections. Theoretically we might at some point want
  // to make this configurable.
  connection_->noDelay(true);

  active_connections_.listener_.stats_.downstream_cx_total_.inc();
  active_connections_.listener_.stats_.downstream_cx_active_.inc();
  active_connections_.listener_.per_worker_stats_.downstream_cx_total_.inc();
  active_connections_.listener_.per_worker_stats_.downstream_cx_active_.inc();

  // Active connections on the handler (not listener). The per listener connections have already
  // been incremented at this point either via the connection balancer or in the socket accept
  // path if there is no configured balancer.
  ++active_connections_.listener_.parent_.num_handler_connections_;
}

ConnectionHandlerImpl::ActiveTcpConnection::~ActiveTcpConnection() {
  emitLogs(*active_connections_.listener_.config_, *stream_info_);

  active_connections_.listener_.stats_.downstream_cx_active_.dec();
  active_connections_.listener_.stats_.downstream_cx_destroy_.inc();
  active_connections_.listener_.per_worker_stats_.downstream_cx_active_.dec();
  conn_length_->complete();

  // Active listener connections (not handler).
  active_connections_.listener_.decNumConnections();

  // Active handler connections (not listener).
  active_connections_.listener_.parent_.decNumConnections();
}

ActiveUdpListener::ActiveUdpListener(Network::ConnectionHandler& parent,
                                     Event::Dispatcher& dispatcher, Network::ListenerConfig& config)
    : ActiveUdpListener(
          parent,
          dispatcher.createUdpListener(config.listenSocketFactory().getListenSocket(), *this),
          config) {}

ActiveUdpListener::ActiveUdpListener(Network::ConnectionHandler& parent,
                                     Network::UdpListenerPtr&& listener,
                                     Network::ListenerConfig& config)
    : ConnectionHandlerImpl::ActiveListenerImplBase(parent, &config),
      udp_listener_(std::move(listener)), read_filter_(nullptr) {
  // Create the filter chain on creating a new udp listener
  config_->filterChainFactory().createUdpListenerFilterChain(*this, *this);

  // If filter is nullptr, fail the creation of the listener
  if (read_filter_ == nullptr) {
    throw Network::CreateListenerException(
        fmt::format("Cannot create listener as no read filter registered for the udp listener: {} ",
                    config_->name()));
  }
}

void ActiveUdpListener::onData(Network::UdpRecvData& data) { read_filter_->onData(data); }

void ActiveUdpListener::onReadReady() {}

void ActiveUdpListener::onWriteReady(const Network::Socket&) {
  // TODO(sumukhs): This is not used now. When write filters are implemented, this is a
  // trigger to invoke the on write ready API on the filters which is when they can write
  // data
}

void ActiveUdpListener::onReceiveError(Api::IoError::IoErrorCode error_code) {
  read_filter_->onReceiveError(error_code);
}

void ActiveUdpListener::addReadFilter(Network::UdpListenerReadFilterPtr&& filter) {
  ASSERT(read_filter_ == nullptr, "Cannot add a 2nd UDP read filter");
  read_filter_ = std::move(filter);
}

Network::UdpListener& ActiveUdpListener::udpListener() { return *udp_listener_; }

} // namespace Server
} // namespace Envoy<|MERGE_RESOLUTION|>--- conflicted
+++ resolved
@@ -323,19 +323,15 @@
 }
 
 void ConnectionHandlerImpl::ActiveTcpListener::onAccept(Network::ConnectionSocketPtr&& socket) {
-<<<<<<< HEAD
-  onAcceptWorker(std::move(socket), config_->handOffRestoredDestinationConnections(), false);
-=======
   if (listenerConnectionLimitReached()) {
     ENVOY_LOG(trace, "closing connection: listener connection limit reached for {}",
-              config_.name());
+              config_->name());
     socket->close();
     stats_.downstream_cx_overflow_.inc();
     return;
   }
 
-  onAcceptWorker(std::move(socket), config_.handOffRestoredDestinationConnections(), false);
->>>>>>> 112bcfda
+  onAcceptWorker(std::move(socket), config_->handOffRestoredDestinationConnections(), false);
 }
 
 void ConnectionHandlerImpl::ActiveTcpListener::onAcceptWorker(
