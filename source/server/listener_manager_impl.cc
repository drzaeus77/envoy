--- conflicted
+++ resolved
@@ -240,21 +240,14 @@
         filter_chain_match.application_protocols().begin(),
         filter_chain_match.application_protocols().end());
 
-<<<<<<< HEAD
     Server::Configuration::TransportSocketFactoryContextImpl factory_context(
         parent_.server_.sslContextManager(), *listener_scope_, parent_.server_.secretManager(),
         initManager());
-    addFilterChain(
-        server_names, filter_chain_match.transport_protocol(), application_protocols,
-        config_factory.createTransportSocketFactory(*message, factory_context, server_names),
-        parent_.factory_.createNetworkFilterFactoryList(filter_chain.filters(), *this));
-=======
     addFilterChain(PROTOBUF_GET_WRAPPED_OR_DEFAULT(filter_chain_match, destination_port, 0),
                    destination_ips, server_names, filter_chain_match.transport_protocol(),
                    application_protocols,
-                   config_factory.createTransportSocketFactory(*message, *this, server_names),
+                   config_factory.createTransportSocketFactory(*message, factory_context, server_names),
                    parent_.factory_.createNetworkFilterFactoryList(filter_chain.filters(), *this));
->>>>>>> 01d2e16e
 
     need_tls_inspector |= filter_chain_match.transport_protocol() == "tls" ||
                           (filter_chain_match.transport_protocol().empty() &&
