#include "common/event/dispatcher_impl.h"
#include "common/grpc/async_client_impl.h"
#include "common/http/async_client_impl.h"
#include "common/http/http2/conn_pool.h"
#include "common/network/connection_impl.h"
#include "common/network/raw_buffer_socket.h"
#include "common/ssl/context_config_impl.h"

#include "test/common/grpc/grpc_client_integration.h"
#include "test/common/grpc/utility.h"
#include "test/integration/fake_upstream.h"
#include "test/mocks/grpc/mocks.h"
#include "test/mocks/local_info/mocks.h"
#include "test/mocks/server/mocks.h"
#include "test/mocks/tracing/mocks.h"
#include "test/mocks/upstream/mocks.h"
#include "test/proto/helloworld.pb.h"
#include "test/test_common/environment.h"

using testing::Invoke;
using testing::InvokeWithoutArgs;
using testing::NiceMock;
using testing::Return;
using testing::ReturnRef;
using testing::_;

namespace Envoy {
namespace Grpc {
namespace {

const char HELLO_REQUEST[] = "ABC";
const char HELLO_REPLY[] = "DEFG";

MATCHER_P(HelloworldReplyEq, rhs, "") { return arg.message() == rhs; }

typedef std::vector<std::pair<Http::LowerCaseString, std::string>> TestMetadata;

// Use in EXPECT_CALL(foo, bar(_)).WillExitIfNeeded() to exit dispatcher loop if
// there are no longer any pending events in DispatcherHelper.
#define WillExitIfNeeded()                                                                         \
  WillOnce(InvokeWithoutArgs([this] { dispatcher_helper_.exitDispatcherIfNeeded(); }))

// Utility to assist with keeping track of pending gmock expected events when
// deferring execution to the dispatcher. The dispatcher can be run using this
// helper until all pending events are completed.
class DispatcherHelper {
public:
  DispatcherHelper(Event::Dispatcher& dispatcher) : dispatcher_(dispatcher) {}

  void exitDispatcherIfNeeded() {
    ENVOY_LOG_MISC(debug, "Checking exit with {} events pending", pending_stream_events_);
    ASSERT(pending_stream_events_ > 0);
    if (--pending_stream_events_ == 0) {
      dispatcher_.exit();
    }
  }

  void runDispatcher() {
    ENVOY_LOG_MISC(debug, "Run dispatcher with {} events pending", pending_stream_events_);
    if (pending_stream_events_ > 0) {
      dispatcher_.run(Event::Dispatcher::RunType::Block);
    }
  }

  void setStreamEventPending() {
    ++pending_stream_events_;
    ENVOY_LOG_MISC(debug, "Set event pending, now {} events pending", pending_stream_events_);
  }

  uint32_t pending_stream_events_{};
  Event::Dispatcher& dispatcher_;
};

// Stream related test utilities.
class HelloworldStream : public MockAsyncStreamCallbacks<helloworld::HelloReply> {
public:
  HelloworldStream(DispatcherHelper& dispatcher_helper) : dispatcher_helper_(dispatcher_helper) {}

  void sendRequest(bool end_stream = false) {
    helloworld::HelloRequest request_msg;
    request_msg.set_name(HELLO_REQUEST);
    grpc_stream_->sendMessage(request_msg, end_stream);

    helloworld::HelloRequest received_msg;
    fake_stream_->waitForGrpcMessage(dispatcher_helper_.dispatcher_, received_msg);
    EXPECT_THAT(request_msg, ProtoEq(received_msg));
  }

  void expectInitialMetadata(const TestMetadata& metadata) {
    EXPECT_CALL(*this, onReceiveInitialMetadata_(_))
        .WillOnce(Invoke([this, &metadata](const Http::HeaderMap& received_headers) {
          Http::TestHeaderMapImpl stream_headers(received_headers);
          for (const auto& value : metadata) {
            EXPECT_EQ(value.second, stream_headers.get_(value.first));
          }
          dispatcher_helper_.exitDispatcherIfNeeded();
        }));
    dispatcher_helper_.setStreamEventPending();
  }

  void expectTrailingMetadata(const TestMetadata& metadata) {
    EXPECT_CALL(*this, onReceiveTrailingMetadata_(_))
        .WillOnce(Invoke([this, &metadata](const Http::HeaderMap& received_headers) {
          Http::TestHeaderMapImpl stream_headers(received_headers);
          for (auto& value : metadata) {
            EXPECT_EQ(value.second, stream_headers.get_(value.first));
          }
          dispatcher_helper_.exitDispatcherIfNeeded();
        }));
    dispatcher_helper_.setStreamEventPending();
  }

  void sendServerInitialMetadata(const TestMetadata& metadata) {
    Http::HeaderMapPtr reply_headers{new Http::TestHeaderMapImpl{{":status", "200"}}};
    for (auto& value : metadata) {
      reply_headers->addReference(value.first, value.second);
    }
    expectInitialMetadata(metadata);
    fake_stream_->encodeHeaders(*reply_headers, false);
  }

  void sendReply() {
    helloworld::HelloReply reply;
    reply.set_message(HELLO_REPLY);
    EXPECT_CALL(*this, onReceiveMessage_(HelloworldReplyEq(HELLO_REPLY))).WillExitIfNeeded();
    dispatcher_helper_.setStreamEventPending();
    fake_stream_->sendGrpcMessage<helloworld::HelloReply>(reply);
  }

  void expectGrpcStatus(Status::GrpcStatus grpc_status) {
    if (grpc_status == Status::GrpcStatus::InvalidCode) {
      EXPECT_CALL(*this, onRemoteClose(_, _)).WillExitIfNeeded();
    } else {
      EXPECT_CALL(*this, onRemoteClose(grpc_status, _)).WillExitIfNeeded();
    }
    dispatcher_helper_.setStreamEventPending();
  }

  void sendServerTrailers(Status::GrpcStatus grpc_status, const std::string& grpc_message,
                          const TestMetadata& metadata, bool trailers_only = false) {
    Http::TestHeaderMapImpl reply_trailers{{"grpc-status", std::to_string(enumToInt(grpc_status))}};
    if (!grpc_message.empty()) {
      reply_trailers.addCopy("grpc-message", grpc_message);
    }
    if (trailers_only) {
      reply_trailers.addCopy(":status", "200");
    }
    for (const auto& value : metadata) {
      reply_trailers.addCopy(value.first, value.second);
    }
    if (trailers_only) {
      expectInitialMetadata(empty_metadata_);
    }
    expectTrailingMetadata(metadata);
    expectGrpcStatus(grpc_status);
    if (trailers_only) {
      fake_stream_->encodeHeaders(reply_trailers, true);
    } else {
      fake_stream_->encodeTrailers(reply_trailers);
    }
  }

  void closeStream() {
    grpc_stream_->closeStream();
    fake_stream_->waitForEndStream(dispatcher_helper_.dispatcher_);
  }

  DispatcherHelper& dispatcher_helper_;
  FakeStream* fake_stream_{};
  AsyncStream* grpc_stream_{};
  const TestMetadata empty_metadata_;
};

// Request related test utilities.
class HelloworldRequest : public MockAsyncRequestCallbacks<helloworld::HelloReply> {
public:
  HelloworldRequest(DispatcherHelper& dispatcher_helper) : dispatcher_helper_(dispatcher_helper) {}

  void sendReply() {
    fake_stream_->startGrpcStream();
    helloworld::HelloReply reply;
    reply.set_message(HELLO_REPLY);
    EXPECT_CALL(*child_span_, setTag(Tracing::Tags::get().GRPC_STATUS_CODE, "0"));
    EXPECT_CALL(*this, onSuccess_(HelloworldReplyEq(HELLO_REPLY), _)).WillExitIfNeeded();
    EXPECT_CALL(*child_span_, finishSpan());
    dispatcher_helper_.setStreamEventPending();
    fake_stream_->sendGrpcMessage(reply);
    fake_stream_->finishGrpcStream(Grpc::Status::Ok);
  }

  DispatcherHelper& dispatcher_helper_;
  FakeStream* fake_stream_{};
  AsyncRequest* grpc_request_{};
  Tracing::MockSpan* child_span_{new Tracing::MockSpan()};
};

class GrpcClientIntegrationTest : public GrpcClientIntegrationParamTest {
public:
  GrpcClientIntegrationTest()
      : method_descriptor_(helloworld::Greeter::descriptor()->FindMethodByName("SayHello")) {}

  virtual void initialize() {
    if (fake_upstream_ == nullptr) {
      fake_upstream_ =
          std::make_unique<FakeUpstream>(0, FakeHttpConnection::Type::HTTP2, ipVersion());
    }
    switch (clientType()) {
    case ClientType::EnvoyGrpc:
      grpc_client_ = createAsyncClientImpl();
      break;
    case ClientType::GoogleGrpc: {
      grpc_client_ = createGoogleAsyncClientImpl();
      break;
    }
    }
    // Setup a test timeout (also needed to maintain an active event in the dispatcher so that
    // .run() will block until timeout rather than exit immediately).
    timeout_timer_ = dispatcher_.createTimer([this] {
      FAIL() << "Test timeout";
      dispatcher_.exit();
    });
    timeout_timer_->enableTimer(std::chrono::milliseconds(10000));
  }

  void TearDown() override {
    if (fake_connection_) {
      fake_connection_->close();
      fake_connection_->waitForDisconnect();
      fake_connection_.reset();
    }
  }

  void fillServiceWideInitialMetadata(envoy::api::v2::core::GrpcService& config) {
    for (const auto& item : service_wide_initial_metadata_) {
      auto* header_value = config.add_initial_metadata();
      header_value->set_key(item.first.get());
      header_value->set_value(item.second);
    }
  }

  // Create a Grpc::AsyncClientImpl instance backed by enough fake/mock
  // infrastructure to initiate a loopback TCP connection to fake_upstream_.
  AsyncClientPtr createAsyncClientImpl() {
    client_connection_ = std::make_unique<Network::ClientConnectionImpl>(
        dispatcher_, fake_upstream_->localAddress(), nullptr,
        std::move(async_client_transport_socket_), nullptr);
    ON_CALL(*mock_cluster_info_, connectTimeout())
        .WillByDefault(Return(std::chrono::milliseconds(1000)));
    EXPECT_CALL(*mock_cluster_info_, name()).WillRepeatedly(ReturnRef(fake_cluster_name_));
    EXPECT_CALL(cm_, get(_)).WillRepeatedly(Return(&thread_local_cluster_));
    EXPECT_CALL(thread_local_cluster_, info()).WillRepeatedly(Return(cluster_info_ptr_));
    Upstream::MockHost::MockCreateConnectionData connection_data{client_connection_.release(),
                                                                 host_description_ptr_};
    EXPECT_CALL(*mock_host_, createConnection_(_, _)).WillRepeatedly(Return(connection_data));
    EXPECT_CALL(*mock_host_, cluster()).WillRepeatedly(ReturnRef(*cluster_info_ptr_));
    EXPECT_CALL(*mock_host_description_, locality()).WillRepeatedly(ReturnRef(host_locality_));
    http_conn_pool_ = std::make_unique<Http::Http2::ProdConnPoolImpl>(
        dispatcher_, host_ptr_, Upstream::ResourcePriority::Default, nullptr);
    EXPECT_CALL(cm_, httpConnPoolForCluster(_, _, _, _))
        .WillRepeatedly(Return(http_conn_pool_.get()));
    http_async_client_ = std::make_unique<Http::AsyncClientImpl>(
        *cluster_info_ptr_, *stats_store_, dispatcher_, local_info_, cm_, runtime_, random_,
        std::move(shadow_writer_ptr_));
    EXPECT_CALL(cm_, httpAsyncClientForCluster(fake_cluster_name_))
        .WillRepeatedly(ReturnRef(*http_async_client_));
    EXPECT_CALL(cm_, get(fake_cluster_name_)).WillRepeatedly(Return(&thread_local_cluster_));
    envoy::api::v2::core::GrpcService config;
    config.mutable_envoy_grpc()->set_cluster_name(fake_cluster_name_);
    fillServiceWideInitialMetadata(config);
    return std::make_unique<AsyncClientImpl>(cm_, config);
  }

  virtual envoy::api::v2::core::GrpcService createGoogleGrpcConfig() {
    envoy::api::v2::core::GrpcService config;
    auto* google_grpc = config.mutable_google_grpc();
    google_grpc->set_target_uri(fake_upstream_->localAddress()->asString());
    google_grpc->set_stat_prefix("fake_cluster");
    fillServiceWideInitialMetadata(config);
    return config;
  }

  AsyncClientPtr createGoogleAsyncClientImpl() {
#ifdef ENVOY_GOOGLE_GRPC
    google_tls_ = std::make_unique<GoogleAsyncClientThreadLocal>();
    GoogleGenericStubFactory stub_factory;
    return std::make_unique<GoogleAsyncClientImpl>(dispatcher_, *google_tls_, stub_factory,
                                                   stats_scope_, createGoogleGrpcConfig());
#else
    NOT_REACHED_GCOVR_EXCL_LINE;
#endif
  }

  void expectInitialHeaders(FakeStream& fake_stream, const TestMetadata& initial_metadata) {
    fake_stream.waitForHeadersComplete();
    Http::TestHeaderMapImpl stream_headers(fake_stream.headers());
    EXPECT_EQ("POST", stream_headers.get_(":method"));
    EXPECT_EQ("/helloworld.Greeter/SayHello", stream_headers.get_(":path"));
    EXPECT_EQ("application/grpc", stream_headers.get_("content-type"));
    EXPECT_EQ("trailers", stream_headers.get_("te"));
    for (const auto& value : initial_metadata) {
      EXPECT_EQ(value.second, stream_headers.get_(value.first));
    }
    for (const auto& value : service_wide_initial_metadata_) {
      EXPECT_EQ(value.second, stream_headers.get_(value.first));
    }
  }

  virtual void expectExtraHeaders(FakeStream&) {}

  std::unique_ptr<HelloworldRequest> createRequest(const TestMetadata& initial_metadata) {
    auto request = std::make_unique<HelloworldRequest>(dispatcher_helper_);
    EXPECT_CALL(*request, onCreateInitialMetadata(_))
        .WillOnce(Invoke([&initial_metadata](Http::HeaderMap& headers) {
          for (const auto& value : initial_metadata) {
            headers.addReference(value.first, value.second);
          }
        }));
    helloworld::HelloRequest request_msg;
    request_msg.set_name(HELLO_REQUEST);

    Tracing::MockSpan active_span;
    EXPECT_CALL(active_span, spawnChild_(_, "async fake_cluster egress", _))
        .WillOnce(Return(request->child_span_));
    EXPECT_CALL(*request->child_span_,
                setTag(Tracing::Tags::get().UPSTREAM_CLUSTER, fake_cluster_name_));
    EXPECT_CALL(*request->child_span_,
                setTag(Tracing::Tags::get().COMPONENT, Tracing::Tags::get().PROXY));
    EXPECT_CALL(*request->child_span_, injectContext(_));

    request->grpc_request_ =
        grpc_client_->send(*method_descriptor_, request_msg, *request, active_span,
                           absl::optional<std::chrono::milliseconds>());
    EXPECT_NE(request->grpc_request_, nullptr);

    if (!fake_connection_) {
      fake_connection_ = fake_upstream_->waitForHttpConnection(dispatcher_);
    }
    fake_streams_.push_back(fake_connection_->waitForNewStream(dispatcher_));
    auto& fake_stream = *fake_streams_.back();
    request->fake_stream_ = &fake_stream;

    expectInitialHeaders(fake_stream, initial_metadata);
    expectExtraHeaders(fake_stream);

    helloworld::HelloRequest received_msg;
    fake_stream.waitForGrpcMessage(dispatcher_, received_msg);
    EXPECT_THAT(request_msg, ProtoEq(received_msg));

    return request;
  }

  std::unique_ptr<HelloworldStream> createStream(const TestMetadata& initial_metadata) {
    auto stream = std::make_unique<HelloworldStream>(dispatcher_helper_);
    EXPECT_CALL(*stream, onCreateInitialMetadata(_))
        .WillOnce(Invoke([&initial_metadata](Http::HeaderMap& headers) {
          for (const auto& value : initial_metadata) {
            headers.addReference(value.first, value.second);
          }
        }));

    stream->grpc_stream_ = grpc_client_->start(*method_descriptor_, *stream);
    EXPECT_NE(stream->grpc_stream_, nullptr);

    if (!fake_connection_) {
      fake_connection_ = fake_upstream_->waitForHttpConnection(dispatcher_);
    }
    fake_streams_.push_back(fake_connection_->waitForNewStream(dispatcher_));
    auto& fake_stream = *fake_streams_.back();
    stream->fake_stream_ = &fake_stream;

    expectInitialHeaders(fake_stream, initial_metadata);
    expectExtraHeaders(fake_stream);

    return stream;
  }

  std::unique_ptr<FakeUpstream> fake_upstream_;
  FakeHttpConnectionPtr fake_connection_;
  std::vector<FakeStreamPtr> fake_streams_;
  const Protobuf::MethodDescriptor* method_descriptor_;
  Event::DispatcherImpl dispatcher_;
  DispatcherHelper dispatcher_helper_{dispatcher_};
  Stats::IsolatedStoreImpl* stats_store_ = new Stats::IsolatedStoreImpl();
  Stats::ScopeSharedPtr stats_scope_{stats_store_};
  TestMetadata service_wide_initial_metadata_;
#ifdef ENVOY_GOOGLE_GRPC
  std::unique_ptr<GoogleAsyncClientThreadLocal> google_tls_;
#endif
  AsyncClientPtr grpc_client_;
  Event::TimerPtr timeout_timer_;
  const TestMetadata empty_metadata_;

  // Fake/mock infrastructure for Grpc::AsyncClientImpl upstream.
  Network::TransportSocketPtr async_client_transport_socket_{new Network::RawBufferSocket()};
  const std::string fake_cluster_name_{"fake_cluster"};
  Upstream::MockClusterManager cm_;
  Upstream::MockClusterInfo* mock_cluster_info_ = new NiceMock<Upstream::MockClusterInfo>();
  Upstream::ClusterInfoConstSharedPtr cluster_info_ptr_{mock_cluster_info_};
  Upstream::MockThreadLocalCluster thread_local_cluster_;
  NiceMock<LocalInfo::MockLocalInfo> local_info_;
  Runtime::MockLoader runtime_;
  Ssl::ContextManagerImpl context_manager_{runtime_};
  NiceMock<Runtime::MockRandomGenerator> random_;
  Http::AsyncClientPtr http_async_client_;
  Http::ConnectionPool::InstancePtr http_conn_pool_;
  envoy::api::v2::core::Locality host_locality_;
  Upstream::MockHost* mock_host_ = new NiceMock<Upstream::MockHost>();
  Upstream::MockHostDescription* mock_host_description_ =
      new NiceMock<Upstream::MockHostDescription>();
  Upstream::HostDescriptionConstSharedPtr host_description_ptr_{mock_host_description_};
  Upstream::HostConstSharedPtr host_ptr_{mock_host_};
  Router::MockShadowWriter* mock_shadow_writer_ = new Router::MockShadowWriter();
  Router::ShadowWriterPtr shadow_writer_ptr_{mock_shadow_writer_};
  Network::ClientConnectionPtr client_connection_;
};

// SSL connection credential validation tests.
class GrpcSslClientIntegrationTest : public GrpcClientIntegrationTest {
public:
  void TearDown() override {
    // Reset some state in the superclass before we destruct context_manager_ in our destructor, it
    // doesn't like dangling contexts at destruction.
    GrpcClientIntegrationTest::TearDown();
    fake_upstream_.reset();
    async_client_transport_socket_.reset();
    client_connection_.reset();
    mock_cluster_info_->transport_socket_factory_.reset();
  }

  virtual envoy::api::v2::core::GrpcService createGoogleGrpcConfig() override {
    auto config = GrpcClientIntegrationTest::createGoogleGrpcConfig();
    TestUtility::setTestSslGoogleGrpcConfig(config, use_client_cert_);
    return config;
  }

  void initialize() override {
    envoy::api::v2::auth::UpstreamTlsContext tls_context;
    auto* common_tls_context = tls_context.mutable_common_tls_context();
    auto* validation_context = common_tls_context->mutable_validation_context();
    validation_context->mutable_trusted_ca()->set_filename(
        TestEnvironment::runfilesPath("test/config/integration/certs/upstreamcacert.pem"));
    if (use_client_cert_) {
      auto* tls_cert = common_tls_context->add_tls_certificates();
      tls_cert->mutable_certificate_chain()->set_filename(
          TestEnvironment::runfilesPath("test/config/integration/certs/clientcert.pem"));
      tls_cert->mutable_private_key()->set_filename(
          TestEnvironment::runfilesPath("test/config/integration/certs/clientkey.pem"));
    }
    Ssl::ClientContextConfigImpl cfg(tls_context, server_.secretManager(), init_manager_);

    mock_cluster_info_->transport_socket_factory_ =
        std::make_unique<Ssl::ClientSslSocketFactory>(cfg, context_manager_, *stats_store_);
    ON_CALL(*mock_cluster_info_, transportSocketFactory())
        .WillByDefault(ReturnRef(*mock_cluster_info_->transport_socket_factory_));
    async_client_transport_socket_ =
        mock_cluster_info_->transport_socket_factory_->createTransportSocket();
    fake_upstream_ = std::make_unique<FakeUpstream>(createUpstreamSslContext(), 0,
                                                    FakeHttpConnection::Type::HTTP2, ipVersion());

    GrpcClientIntegrationTest::initialize();
  }

  Network::TransportSocketFactoryPtr createUpstreamSslContext() {
    envoy::api::v2::auth::DownstreamTlsContext tls_context;
    auto* common_tls_context = tls_context.mutable_common_tls_context();
    common_tls_context->add_alpn_protocols("h2");
    auto* tls_cert = common_tls_context->add_tls_certificates();
    tls_cert->mutable_certificate_chain()->set_filename(
        TestEnvironment::runfilesPath("test/config/integration/certs/upstreamcert.pem"));
    tls_cert->mutable_private_key()->set_filename(
        TestEnvironment::runfilesPath("test/config/integration/certs/upstreamkey.pem"));
    if (use_client_cert_) {
      tls_context.mutable_require_client_certificate()->set_value(true);
      auto* validation_context = common_tls_context->mutable_validation_context();
      validation_context->mutable_trusted_ca()->set_filename(
          TestEnvironment::runfilesPath("test/config/integration/certs/cacert.pem"));
    }

    Ssl::ServerContextConfigImpl cfg(tls_context, server_.secretManager(), init_manager_);

    static Stats::Scope* upstream_stats_store = new Stats::IsolatedStoreImpl();
    return std::make_unique<Ssl::ServerSslSocketFactory>(
        cfg, context_manager_, *upstream_stats_store, std::vector<std::string>{});
  }

  bool use_client_cert_{};
<<<<<<< HEAD
  Server::MockInstance server_;
  NiceMock<Init::MockManager> init_manager_;
  Ssl::ContextManagerImpl context_manager_{runtime_};
=======
  Secret::MockSecretManager secret_manager_;
>>>>>>> a5478ee3
};

} // namespace
} // namespace Grpc
} // namespace Envoy<|MERGE_RESOLUTION|>--- conflicted
+++ resolved
@@ -484,13 +484,9 @@
   }
 
   bool use_client_cert_{};
-<<<<<<< HEAD
   Server::MockInstance server_;
   NiceMock<Init::MockManager> init_manager_;
   Ssl::ContextManagerImpl context_manager_{runtime_};
-=======
-  Secret::MockSecretManager secret_manager_;
->>>>>>> a5478ee3
 };
 
 } // namespace
