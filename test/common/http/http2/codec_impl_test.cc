--- conflicted
+++ resolved
@@ -1092,8 +1092,6 @@
   request_encoder_->encodeHeaders(request_headers, false);
 }
 
-<<<<<<< HEAD
-=======
 // Tests request headers with name containing underscore are dropped when the option is set to drop
 // header.
 TEST_P(Http2CodecImplTest, HeaderNameWithUnderscoreAreDropped) {
@@ -1139,7 +1137,6 @@
   EXPECT_EQ(0, stats_store_.counter("http2.dropped_headers_with_underscores").value());
 }
 
->>>>>>> 5139aef7
 // This is the HTTP/2 variant of the HTTP/1 regression test for CVE-2019-18801.
 // Large method headers should not trigger ASSERTs or ASAN. The underlying issue
 // in CVE-2019-18801 only affected the HTTP/1 encoder, but we include a test
