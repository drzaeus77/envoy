--- conflicted
+++ resolved
@@ -53,18 +53,11 @@
   Stats::IsolatedStoreImpl stats_store;
   Runtime::MockLoader runtime;
   Server::MockInstance server;
-<<<<<<< HEAD
   NiceMock<Init::MockManager> init_manager;
-
-  Json::ObjectSharedPtr server_ctx_loader = TestEnvironment::jsonLoadFromString(server_ctx_json);
-  ServerContextConfigImpl server_ctx_config(*server_ctx_loader, server.secretManager(),
-                                            init_manager);
-=======
 
   Json::ObjectSharedPtr server_ctx_loader = TestEnvironment::jsonLoadFromString(server_ctx_json);
   ServerContextConfigPtr server_ctx_config =
-      std::make_unique<ServerContextConfigImpl>(*server_ctx_loader, server.secretManager());
->>>>>>> 5c75d864
+      std::make_unique<ServerContextConfigImpl>(*server_ctx_loader, server.secretManager(), init_manager);
   ContextManagerImpl manager(runtime);
   Ssl::ServerSslSocketFactory server_ssl_socket_factory(std::move(server_ctx_config), manager,
                                                         stats_store, std::vector<std::string>{});
@@ -77,16 +70,10 @@
   Network::ListenerPtr listener = dispatcher.createListener(socket, callbacks, true, false);
 
   Json::ObjectSharedPtr client_ctx_loader = TestEnvironment::jsonLoadFromString(client_ctx_json);
-<<<<<<< HEAD
-  ClientContextConfigImpl client_ctx_config(*client_ctx_loader, server.secretManager(),
-                                            init_manager);
-  Ssl::ClientSslSocketFactory client_ssl_socket_factory(client_ctx_config, manager, stats_store);
-=======
   ClientContextConfigPtr client_ctx_config =
-      std::make_unique<ClientContextConfigImpl>(*client_ctx_loader, server.secretManager());
+      std::make_unique<ClientContextConfigImpl>(*client_ctx_loader, server.secretManager(), init_manager);
   Ssl::ClientSslSocketFactory client_ssl_socket_factory(std::move(client_ctx_config), manager,
                                                         stats_store);
->>>>>>> 5c75d864
   Network::ClientConnectionPtr client_connection = dispatcher.createClientConnection(
       socket.localAddress(), Network::Address::InstanceConstSharedPtr(),
       client_ssl_socket_factory.createTransportSocket(), nullptr);
@@ -166,10 +153,7 @@
   Stats::IsolatedStoreImpl stats_store;
   Runtime::MockLoader runtime;
   Server::MockInstance server;
-<<<<<<< HEAD
   NiceMock<Init::MockManager> init_manager;
-=======
->>>>>>> 5c75d864
   ContextManagerImpl manager(runtime);
   std::string new_session = EMPTY_STRING;
 
@@ -178,17 +162,10 @@
   const auto& filter_chain = server_proto.filter_chains(0);
   std::vector<std::string> server_names(filter_chain.filter_chain_match().server_names().begin(),
                                         filter_chain.filter_chain_match().server_names().end());
-<<<<<<< HEAD
-  Ssl::ServerContextConfigImpl server_ctx_config(filter_chain.tls_context(), server.secretManager(),
-                                                 init_manager);
-  Ssl::ServerSslSocketFactory server_ssl_socket_factory(server_ctx_config, manager, stats_store,
-                                                        server_names);
-=======
   Ssl::ServerContextConfigPtr server_ctx_config = std::make_unique<Ssl::ServerContextConfigImpl>(
-      filter_chain.tls_context(), server.secretManager());
+      filter_chain.tls_context(), server.secretManager(), init_manager);
   Ssl::ServerSslSocketFactory server_ssl_socket_factory(std::move(server_ctx_config), manager,
                                                         stats_store, server_names);
->>>>>>> 5c75d864
 
   Event::DispatcherImpl dispatcher;
   Network::TcpListenSocket socket(Network::Test::getCanonicalLoopbackAddress(version), nullptr,
@@ -197,18 +174,12 @@
   Network::MockConnectionHandler connection_handler;
   Network::ListenerPtr listener = dispatcher.createListener(socket, callbacks, true, false);
 
-<<<<<<< HEAD
-  ClientContextConfigImpl client_ctx_config(client_ctx_proto, server.secretManager(), init_manager);
-  ClientSslSocketFactory client_ssl_socket_factory(client_ctx_config, manager, stats_store);
-  ClientContextPtr client_ctx(manager.createSslClientContext(stats_store, client_ctx_config));
-=======
   ClientContextConfigPtr client_ctx_config =
-      std::make_unique<ClientContextConfigImpl>(client_ctx_proto, server.secretManager());
+      std::make_unique<ClientContextConfigImpl>(client_ctx_proto, server.secretManager(), init_manager);
   ClientContextSharedPtr client_ctx(
       manager.createSslClientContext(stats_store, *client_ctx_config));
   ClientSslSocketFactory client_ssl_socket_factory(std::move(client_ctx_config), manager,
                                                    stats_store);
->>>>>>> 5c75d864
   Network::ClientConnectionPtr client_connection = dispatcher.createClientConnection(
       socket.localAddress(), Network::Address::InstanceConstSharedPtr(),
       client_ssl_socket_factory.createTransportSocket(), nullptr);
@@ -1573,13 +1544,8 @@
   )EOF";
 
   Json::ObjectSharedPtr server_ctx_loader = TestEnvironment::jsonLoadFromString(server_ctx_json);
-<<<<<<< HEAD
-  ServerContextConfigImpl server_ctx_config(*server_ctx_loader, server_.secretManager(),
-                                            init_manager_);
-=======
   ServerContextConfigPtr server_ctx_config =
-      std::make_unique<ServerContextConfigImpl>(*server_ctx_loader, server_.secretManager());
->>>>>>> 5c75d864
+      std::make_unique<ServerContextConfigImpl>(*server_ctx_loader, server_.secretManager(), init_manager_);
   ContextManagerImpl manager(runtime);
   Ssl::ServerSslSocketFactory server_ssl_socket_factory(std::move(server_ctx_config), manager,
                                                         stats_store, std::vector<std::string>{});
@@ -1637,13 +1603,8 @@
   )EOF";
 
   Json::ObjectSharedPtr server_ctx_loader = TestEnvironment::jsonLoadFromString(server_ctx_json);
-<<<<<<< HEAD
-  ServerContextConfigImpl server_ctx_config(*server_ctx_loader, server_.secretManager(),
-                                            init_manager_);
-=======
   ServerContextConfigPtr server_ctx_config =
-      std::make_unique<ServerContextConfigImpl>(*server_ctx_loader, server_.secretManager());
->>>>>>> 5c75d864
+      std::make_unique<ServerContextConfigImpl>(*server_ctx_loader, server_.secretManager(), init_manager_);
   ContextManagerImpl manager(runtime);
   Ssl::ServerSslSocketFactory server_ssl_socket_factory(std::move(server_ctx_config), manager,
                                                         stats_store, std::vector<std::string>{});
@@ -1664,16 +1625,10 @@
   )EOF";
 
   Json::ObjectSharedPtr client_ctx_loader = TestEnvironment::jsonLoadFromString(client_ctx_json);
-<<<<<<< HEAD
-  ClientContextConfigImpl client_ctx_config(*client_ctx_loader, server_.secretManager(),
-                                            init_manager_);
-  ClientSslSocketFactory client_ssl_socket_factory(client_ctx_config, manager, stats_store);
-=======
   ClientContextConfigPtr client_ctx_config =
-      std::make_unique<ClientContextConfigImpl>(*client_ctx_loader, server_.secretManager());
+      std::make_unique<ClientContextConfigImpl>(*client_ctx_loader, server_.secretManager(), init_manager_);
   ClientSslSocketFactory client_ssl_socket_factory(std::move(client_ctx_config), manager,
                                                    stats_store);
->>>>>>> 5c75d864
   Network::ClientConnectionPtr client_connection = dispatcher.createClientConnection(
       socket.localAddress(), Network::Address::InstanceConstSharedPtr(),
       client_ssl_socket_factory.createTransportSocket(), nullptr);
@@ -1735,13 +1690,8 @@
   )EOF";
 
   Json::ObjectSharedPtr server_ctx_loader = TestEnvironment::jsonLoadFromString(server_ctx_json);
-<<<<<<< HEAD
-  ServerContextConfigImpl server_ctx_config(*server_ctx_loader, server.secretManager(),
-                                            init_manager_);
-=======
   ServerContextConfigPtr server_ctx_config =
-      std::make_unique<ServerContextConfigImpl>(*server_ctx_loader, server.secretManager());
->>>>>>> 5c75d864
+      std::make_unique<ServerContextConfigImpl>(*server_ctx_loader, server.secretManager(), init_manager_);
   ContextManagerImpl manager(runtime);
   Ssl::ServerSslSocketFactory server_ssl_socket_factory(std::move(server_ctx_config), manager,
                                                         stats_store, std::vector<std::string>{});
@@ -1761,15 +1711,9 @@
   )EOF";
 
   Json::ObjectSharedPtr client_ctx_loader = TestEnvironment::jsonLoadFromString(client_ctx_json);
-<<<<<<< HEAD
-  ClientContextConfigImpl client_ctx_config(*client_ctx_loader, server.secretManager(),
-                                            init_manager_);
-  ClientSslSocketFactory ssl_socket_factory(client_ctx_config, manager, stats_store);
-=======
   ClientContextConfigPtr client_ctx_config =
-      std::make_unique<ClientContextConfigImpl>(*client_ctx_loader, server.secretManager());
+      std::make_unique<ClientContextConfigImpl>(*client_ctx_loader, server.secretManager(), init_manager_);
   ClientSslSocketFactory ssl_socket_factory(std::move(client_ctx_config), manager, stats_store);
->>>>>>> 5c75d864
   Network::ClientConnectionPtr client_connection = dispatcher.createClientConnection(
       socket.localAddress(), Network::Address::InstanceConstSharedPtr(),
       ssl_socket_factory.createTransportSocket(), nullptr);
@@ -1826,33 +1770,19 @@
   Stats::IsolatedStoreImpl stats_store;
   Runtime::MockLoader runtime;
   Server::MockInstance server;
-<<<<<<< HEAD
   NiceMock<Init::MockManager> init_manager;
-=======
->>>>>>> 5c75d864
   ContextManagerImpl manager(runtime);
 
   Json::ObjectSharedPtr server_ctx_loader1 = TestEnvironment::jsonLoadFromString(server_ctx_json1);
   Json::ObjectSharedPtr server_ctx_loader2 = TestEnvironment::jsonLoadFromString(server_ctx_json2);
-<<<<<<< HEAD
-  ServerContextConfigImpl server_ctx_config1(*server_ctx_loader1, server.secretManager(),
-                                             init_manager);
-  ServerContextConfigImpl server_ctx_config2(*server_ctx_loader2, server.secretManager(),
-                                             init_manager);
-  Ssl::ServerSslSocketFactory server_ssl_socket_factory1(server_ctx_config1, manager, stats_store,
-                                                         server_names1);
-  Ssl::ServerSslSocketFactory server_ssl_socket_factory2(server_ctx_config2, manager, stats_store,
-                                                         server_names2);
-=======
   ServerContextConfigPtr server_ctx_config1 =
-      std::make_unique<ServerContextConfigImpl>(*server_ctx_loader1, server.secretManager());
+      std::make_unique<ServerContextConfigImpl>(*server_ctx_loader1, server.secretManager(), init_manager);
   ServerContextConfigPtr server_ctx_config2 =
-      std::make_unique<ServerContextConfigImpl>(*server_ctx_loader2, server.secretManager());
+      std::make_unique<ServerContextConfigImpl>(*server_ctx_loader2, server.secretManager(), init_manager);
   Ssl::ServerSslSocketFactory server_ssl_socket_factory1(std::move(server_ctx_config1), manager,
                                                          stats_store, server_names1);
   Ssl::ServerSslSocketFactory server_ssl_socket_factory2(std::move(server_ctx_config2), manager,
                                                          stats_store, server_names2);
->>>>>>> 5c75d864
 
   Event::DispatcherImpl dispatcher;
   Network::TcpListenSocket socket1(Network::Test::getCanonicalLoopbackAddress(ip_version), nullptr,
@@ -1865,15 +1795,9 @@
   Network::ListenerPtr listener2 = dispatcher.createListener(socket2, callbacks, true, false);
 
   Json::ObjectSharedPtr client_ctx_loader = TestEnvironment::jsonLoadFromString(client_ctx_json);
-<<<<<<< HEAD
-  ClientContextConfigImpl client_ctx_config(*client_ctx_loader, server.secretManager(),
-                                            init_manager);
-  ClientSslSocketFactory ssl_socket_factory(client_ctx_config, manager, stats_store);
-=======
   ClientContextConfigPtr client_ctx_config =
-      std::make_unique<ClientContextConfigImpl>(*client_ctx_loader, server.secretManager());
+      std::make_unique<ClientContextConfigImpl>(*client_ctx_loader, server.secretManager(), init_manager);
   ClientSslSocketFactory ssl_socket_factory(std::move(client_ctx_config), manager, stats_store);
->>>>>>> 5c75d864
   Network::ClientConnectionPtr client_connection = dispatcher.createClientConnection(
       socket1.localAddress(), Network::Address::InstanceConstSharedPtr(),
       ssl_socket_factory.createTransportSocket(), nullptr);
@@ -2212,19 +2136,11 @@
   )EOF";
 
   Json::ObjectSharedPtr server_ctx_loader = TestEnvironment::jsonLoadFromString(server_ctx_json);
-<<<<<<< HEAD
-  ServerContextConfigImpl server_ctx_config(*server_ctx_loader, server_.secretManager(),
-                                            init_manager_);
-  Json::ObjectSharedPtr server2_ctx_loader = TestEnvironment::jsonLoadFromString(server2_ctx_json);
-  ServerContextConfigImpl server2_ctx_config(*server2_ctx_loader, server_.secretManager(),
-                                             init_manager_);
-=======
   ServerContextConfigPtr server_ctx_config =
-      std::make_unique<ServerContextConfigImpl>(*server_ctx_loader, server_.secretManager());
+      std::make_unique<ServerContextConfigImpl>(*server_ctx_loader, server_.secretManager(), init_manager_);
   Json::ObjectSharedPtr server2_ctx_loader = TestEnvironment::jsonLoadFromString(server2_ctx_json);
   ServerContextConfigPtr server2_ctx_config =
-      std::make_unique<ServerContextConfigImpl>(*server2_ctx_loader, server_.secretManager());
->>>>>>> 5c75d864
+      std::make_unique<ServerContextConfigImpl>(*server2_ctx_loader, server_.secretManager(), init_manager_);
   ContextManagerImpl manager(runtime);
   Ssl::ServerSslSocketFactory server_ssl_socket_factory(std::move(server_ctx_config), manager,
                                                         stats_store, std::vector<std::string>{});
@@ -2249,15 +2165,9 @@
   )EOF";
 
   Json::ObjectSharedPtr client_ctx_loader = TestEnvironment::jsonLoadFromString(client_ctx_json);
-<<<<<<< HEAD
-  ClientContextConfigImpl client_ctx_config(*client_ctx_loader, server_.secretManager(),
-                                            init_manager_);
-  ClientSslSocketFactory ssl_socket_factory(client_ctx_config, manager, stats_store);
-=======
   ClientContextConfigPtr client_ctx_config =
-      std::make_unique<ClientContextConfigImpl>(*client_ctx_loader, server_.secretManager());
+      std::make_unique<ClientContextConfigImpl>(*client_ctx_loader, server_.secretManager(), init_manager_);
   ClientSslSocketFactory ssl_socket_factory(std::move(client_ctx_config), manager, stats_store);
->>>>>>> 5c75d864
   Network::ClientConnectionPtr client_connection = dispatcher.createClientConnection(
       socket.localAddress(), Network::Address::InstanceConstSharedPtr(),
       ssl_socket_factory.createTransportSocket(), nullptr);
@@ -2342,13 +2252,8 @@
   )EOF";
 
   Json::ObjectSharedPtr server_ctx_loader = TestEnvironment::jsonLoadFromString(server_ctx_json);
-<<<<<<< HEAD
-  ServerContextConfigImpl server_ctx_config(*server_ctx_loader, server_.secretManager(),
-                                            init_manager_);
-=======
   ServerContextConfigPtr server_ctx_config =
-      std::make_unique<ServerContextConfigImpl>(*server_ctx_loader, server_.secretManager());
->>>>>>> 5c75d864
+      std::make_unique<ServerContextConfigImpl>(*server_ctx_loader, server_.secretManager(), init_manager_);
   ContextManagerImpl manager(runtime);
   Ssl::ServerSslSocketFactory server_ssl_socket_factory(std::move(server_ctx_config), manager,
                                                         stats_store, std::vector<std::string>{});
@@ -2691,15 +2596,10 @@
 public:
   void initialize() {
     server_ctx_loader_ = TestEnvironment::jsonLoadFromString(server_ctx_json_);
-<<<<<<< HEAD
-    server_ctx_config_.reset(
-        new ServerContextConfigImpl(*server_ctx_loader_, server_.secretManager(), init_manager_));
-=======
     ServerContextConfigPtr server_ctx_config;
     ClientContextConfigPtr client_ctx_config;
     server_ctx_config =
-        std::make_unique<ServerContextConfigImpl>(*server_ctx_loader_, server_.secretManager());
->>>>>>> 5c75d864
+        std::make_unique<ServerContextConfigImpl>(*server_ctx_loader_, server_.secretManager(), init_manager_);
     manager_.reset(new ContextManagerImpl(runtime_));
     server_ssl_socket_factory_.reset(new ServerSslSocketFactory(
         std::move(server_ctx_config), *manager_, stats_store_, std::vector<std::string>{}));
@@ -2707,13 +2607,8 @@
     listener_ = dispatcher_->createListener(socket_, listener_callbacks_, true, false);
 
     client_ctx_loader_ = TestEnvironment::jsonLoadFromString(client_ctx_json_);
-<<<<<<< HEAD
-    client_ctx_config_.reset(
-        new ClientContextConfigImpl(*client_ctx_loader_, server_.secretManager(), init_manager_));
-=======
     client_ctx_config =
-        std::make_unique<ClientContextConfigImpl>(*client_ctx_loader_, server_.secretManager());
->>>>>>> 5c75d864
+        std::make_unique<ClientContextConfigImpl>(*client_ctx_loader_, server_.secretManager(), init_manager_);
 
     client_ssl_socket_factory_.reset(
         new ClientSslSocketFactory(std::move(client_ctx_config), *manager_, stats_store_));
