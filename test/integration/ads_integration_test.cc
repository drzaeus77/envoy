#include "envoy/admin/v2alpha/config_dump.pb.h"
#include "envoy/api/v2/cds.pb.h"
#include "envoy/api/v2/discovery.pb.h"
#include "envoy/api/v2/eds.pb.h"
#include "envoy/api/v2/lds.pb.h"
#include "envoy/api/v2/rds.pb.h"
#include "envoy/api/v2/route/route.pb.h"
#include "envoy/grpc/status.h"
#include "envoy/service/discovery/v2/ads.pb.h"

#include "common/config/protobuf_link_hacks.h"
#include "common/config/resources.h"
#include "common/protobuf/protobuf.h"
#include "common/protobuf/utility.h"
#include "common/ssl/context_config_impl.h"
#include "common/ssl/context_manager_impl.h"
#include "common/ssl/ssl_socket.h"

#include "test/common/grpc/grpc_client_integration.h"
#include "test/integration/http_integration.h"
#include "test/integration/utility.h"
#include "test/mocks/init/mocks.h"
#include "test/mocks/runtime/mocks.h"
#include "test/mocks/secret/mocks.h"
#include "test/test_common/network_utility.h"
#include "test/test_common/utility.h"

#include "gtest/gtest.h"

using testing::AssertionFailure;
using testing::AssertionResult;
using testing::AssertionSuccess;
using testing::IsSubstring;

namespace Envoy {
namespace {

const std::string config = R"EOF(
dynamic_resources:
  lds_config: {ads: {}}
  cds_config: {ads: {}}
  ads_config:
    api_type: GRPC
static_resources:
  clusters:
    name: dummy_cluster
    connect_timeout: { seconds: 5 }
    type: STATIC
    hosts:
      socket_address:
        address: 127.0.0.1
        port_value: 0
    lb_policy: ROUND_ROBIN
    http2_protocol_options: {}
admin:
  access_log_path: /dev/null
  address:
    socket_address:
      address: 127.0.0.1
      port_value: 0
)EOF";

class AdsIntegrationTest : public HttpIntegrationTest, public Grpc::GrpcClientIntegrationParamTest {
public:
  AdsIntegrationTest() : HttpIntegrationTest(Http::CodecClient::Type::HTTP2, ipVersion(), config) {}

  void TearDown() override {
    ads_connection_->close();
    ads_connection_->waitForDisconnect();
    ads_connection_.reset();
    test_server_.reset();
    fake_upstreams_.clear();
  }

  void createUpstreams() override {
    HttpIntegrationTest::createUpstreams();
    fake_upstreams_.emplace_back(
        new FakeUpstream(createUpstreamSslContext(), 0, FakeHttpConnection::Type::HTTP2, version_));
  }

  Network::TransportSocketFactoryPtr createUpstreamSslContext() {
    envoy::api::v2::auth::DownstreamTlsContext tls_context;
    auto* common_tls_context = tls_context.mutable_common_tls_context();
    common_tls_context->add_alpn_protocols("h2");
    auto* tls_cert = common_tls_context->add_tls_certificates();
    tls_cert->mutable_certificate_chain()->set_filename(
        TestEnvironment::runfilesPath("test/config/integration/certs/upstreamcert.pem"));
    tls_cert->mutable_private_key()->set_filename(
        TestEnvironment::runfilesPath("test/config/integration/certs/upstreamkey.pem"));
<<<<<<< HEAD
    Ssl::ServerContextConfigImpl cfg(tls_context, secret_manager_, init_manager_);
=======
    Ssl::ServerContextConfigPtr cfg =
        std::make_unique<Ssl::ServerContextConfigImpl>(tls_context, secret_manager_);
>>>>>>> 5c75d864

    static Stats::Scope* upstream_stats_store = new Stats::TestIsolatedStoreImpl();
    return std::make_unique<Ssl::ServerSslSocketFactory>(
        std::move(cfg), context_manager_, *upstream_stats_store, std::vector<std::string>{});
  }

  AssertionResult
  compareDiscoveryRequest(const std::string& expected_type_url, const std::string& expected_version,
                          const std::vector<std::string>& expected_resource_names,
                          const Protobuf::int32 expected_error_code = Grpc::Status::GrpcStatus::Ok,
                          const std::string& expected_error_message = "") {
    envoy::api::v2::DiscoveryRequest discovery_request;
    ads_stream_->waitForGrpcMessage(*dispatcher_, discovery_request);

    // TODO(PiotrSikora): Remove this hack once fixed internally.
    if (!(expected_type_url == discovery_request.type_url())) {
      return AssertionFailure() << fmt::format("type_url {} does not match expected {}",
                                               discovery_request.type_url(), expected_type_url);
    }
    if (!(expected_error_code == discovery_request.error_detail().code())) {
      return AssertionFailure() << fmt::format("error_code {} does not match expected {}",
                                               discovery_request.error_detail().code(),
                                               expected_error_code);
    }
    EXPECT_TRUE(
        IsSubstring("", "", expected_error_message, discovery_request.error_detail().message()));
    const std::vector<std::string> resource_names(discovery_request.resource_names().cbegin(),
                                                  discovery_request.resource_names().cend());
    if (expected_resource_names != resource_names) {
      return AssertionFailure() << fmt::format(
                 "resources {} do not match expected {} in {}",
                 fmt::join(resource_names.begin(), resource_names.end(), ","),
                 fmt::join(expected_resource_names.begin(), expected_resource_names.end(), ","),
                 discovery_request.DebugString());
    }
    // TODO(PiotrSikora): Remove this hack once fixed internally.
    if (!(expected_version == discovery_request.version_info())) {
      return AssertionFailure() << fmt::format("version {} does not match expected {} in {}",
                                               discovery_request.version_info(), expected_version,
                                               discovery_request.DebugString());
    }
    return AssertionSuccess();
  }

  template <class T>
  void sendDiscoveryResponse(const std::string& type_url, const std::vector<T>& messages,
                             const std::string& version) {
    envoy::api::v2::DiscoveryResponse discovery_response;
    discovery_response.set_version_info(version);
    discovery_response.set_type_url(type_url);
    for (const auto& message : messages) {
      discovery_response.add_resources()->PackFrom(message);
    }
    ads_stream_->sendGrpcMessage(discovery_response);
  }

  envoy::api::v2::Cluster buildCluster(const std::string& name) {
    return TestUtility::parseYaml<envoy::api::v2::Cluster>(fmt::format(R"EOF(
      name: {}
      connect_timeout: 5s
      type: EDS
      eds_cluster_config: {{ eds_config: {{ ads: {{}} }} }}
      lb_policy: ROUND_ROBIN
      http2_protocol_options: {{}}
    )EOF",
                                                                       name));
  }

  envoy::api::v2::ClusterLoadAssignment buildClusterLoadAssignment(const std::string& name) {
    return TestUtility::parseYaml<envoy::api::v2::ClusterLoadAssignment>(
        fmt::format(R"EOF(
      cluster_name: {}
      endpoints:
      - lb_endpoints:
        - endpoint:
            address:
              socket_address:
                address: {}
                port_value: {}
    )EOF",
                    name, Network::Test::getLoopbackAddressString(ipVersion()),
                    fake_upstreams_[0]->localAddress()->ip()->port()));
  }

  envoy::api::v2::Listener buildListener(const std::string& name, const std::string& route_config) {
    return TestUtility::parseYaml<envoy::api::v2::Listener>(
        fmt::format(R"EOF(
      name: {}
      address:
        socket_address:
          address: {}
          port_value: 0
      filter_chains:
        filters:
        - name: envoy.http_connection_manager
          config:
            stat_prefix: ads_test
            codec_type: HTTP2
            rds:
              route_config_name: {}
              config_source: {{ ads: {{}} }}
            http_filters: [{{ name: envoy.router }}]
    )EOF",
                    name, Network::Test::getLoopbackAddressString(ipVersion()), route_config));
  }

  envoy::api::v2::RouteConfiguration buildRouteConfig(const std::string& name,
                                                      const std::string& cluster) {
    return TestUtility::parseYaml<envoy::api::v2::RouteConfiguration>(fmt::format(R"EOF(
      name: {}
      virtual_hosts:
      - name: integration
        domains: ["*"]
        routes:
        - match: {{ prefix: "/" }}
          route: {{ cluster: {} }}
    )EOF",
                                                                                  name, cluster));
  }

  void makeSingleRequest() {
    registerTestServerPorts({"http"});
    testRouterHeaderOnlyRequestAndResponse(true);
    cleanupUpstreamAndDownstream();
    fake_upstream_connection_ = nullptr;
  }

  void initialize() override {
    config_helper_.addConfigModifier([this](envoy::config::bootstrap::v2::Bootstrap& bootstrap) {
      auto* grpc_service =
          bootstrap.mutable_dynamic_resources()->mutable_ads_config()->add_grpc_services();
      setGrpcService(*grpc_service, "ads_cluster", fake_upstreams_.back()->localAddress());
      auto* ads_cluster = bootstrap.mutable_static_resources()->add_clusters();
      ads_cluster->MergeFrom(bootstrap.static_resources().clusters()[0]);
      ads_cluster->set_name("ads_cluster");
      auto* context = ads_cluster->mutable_tls_context();
      auto* validation_context =
          context->mutable_common_tls_context()->mutable_validation_context();
      validation_context->mutable_trusted_ca()->set_filename(
          TestEnvironment::runfilesPath("test/config/integration/certs/upstreamcacert.pem"));
      validation_context->add_verify_subject_alt_name("foo.lyft.com");
      if (clientType() == Grpc::ClientType::GoogleGrpc) {
        auto* google_grpc = grpc_service->mutable_google_grpc();
        auto* ssl_creds = google_grpc->mutable_channel_credentials()->mutable_ssl_credentials();
        ssl_creds->mutable_root_certs()->set_filename(
            TestEnvironment::runfilesPath("test/config/integration/certs/upstreamcacert.pem"));
      }
    });
    setUpstreamProtocol(FakeHttpConnection::Type::HTTP2);
    HttpIntegrationTest::initialize();
    if (ads_stream_ == nullptr) {
      ads_connection_ = fake_upstreams_[1]->waitForHttpConnection(*dispatcher_);
      ads_stream_ = ads_connection_->waitForNewStream(*dispatcher_);
      ads_stream_->startGrpcStream();
    }
  }

  envoy::admin::v2alpha::ClustersConfigDump getClustersConfigDump() {
    auto message_ptr =
        test_server_->server().admin().getConfigTracker().getCallbacksMap().at("clusters")();
    return dynamic_cast<const envoy::admin::v2alpha::ClustersConfigDump&>(*message_ptr);
  }

  envoy::admin::v2alpha::ListenersConfigDump getListenersConfigDump() {
    auto message_ptr =
        test_server_->server().admin().getConfigTracker().getCallbacksMap().at("listeners")();
    return dynamic_cast<const envoy::admin::v2alpha::ListenersConfigDump&>(*message_ptr);
  }

  envoy::admin::v2alpha::RoutesConfigDump getRoutesConfigDump() {
    auto message_ptr =
        test_server_->server().admin().getConfigTracker().getCallbacksMap().at("routes")();
    return dynamic_cast<const envoy::admin::v2alpha::RoutesConfigDump&>(*message_ptr);
  }

  Secret::MockSecretManager secret_manager_;
  Runtime::MockLoader runtime_;
  Ssl::ContextManagerImpl context_manager_{runtime_};
  FakeHttpConnectionPtr ads_connection_;
  FakeStreamPtr ads_stream_;
  testing::NiceMock<Init::MockManager> init_manager_;
};

INSTANTIATE_TEST_CASE_P(IpVersionsClientType, AdsIntegrationTest, GRPC_CLIENT_INTEGRATION_PARAMS);

// Validate basic config delivery and upgrade.
TEST_P(AdsIntegrationTest, Basic) {
  initialize();

  // Send initial configuration, validate we can process a request.
  EXPECT_TRUE(compareDiscoveryRequest(Config::TypeUrl::get().Cluster, "", {}));
  sendDiscoveryResponse<envoy::api::v2::Cluster>(Config::TypeUrl::get().Cluster,
                                                 {buildCluster("cluster_0")}, "1");

  EXPECT_TRUE(
      compareDiscoveryRequest(Config::TypeUrl::get().ClusterLoadAssignment, "", {"cluster_0"}));
  sendDiscoveryResponse<envoy::api::v2::ClusterLoadAssignment>(
      Config::TypeUrl::get().ClusterLoadAssignment, {buildClusterLoadAssignment("cluster_0")}, "1");

  EXPECT_TRUE(compareDiscoveryRequest(Config::TypeUrl::get().Cluster, "1", {}));
  EXPECT_TRUE(compareDiscoveryRequest(Config::TypeUrl::get().Listener, "", {}));
  sendDiscoveryResponse<envoy::api::v2::Listener>(
      Config::TypeUrl::get().Listener, {buildListener("listener_0", "route_config_0")}, "1");

  EXPECT_TRUE(
      compareDiscoveryRequest(Config::TypeUrl::get().ClusterLoadAssignment, "1", {"cluster_0"}));
  EXPECT_TRUE(
      compareDiscoveryRequest(Config::TypeUrl::get().RouteConfiguration, "", {"route_config_0"}));
  sendDiscoveryResponse<envoy::api::v2::RouteConfiguration>(
      Config::TypeUrl::get().RouteConfiguration, {buildRouteConfig("route_config_0", "cluster_0")},
      "1");

  EXPECT_TRUE(compareDiscoveryRequest(Config::TypeUrl::get().Listener, "1", {}));
  EXPECT_TRUE(
      compareDiscoveryRequest(Config::TypeUrl::get().RouteConfiguration, "1", {"route_config_0"}));

  test_server_->waitForCounterGe("listener_manager.listener_create_success", 1);
  makeSingleRequest();
  const ProtobufWkt::Timestamp first_active_listener_ts_1 =
      getListenersConfigDump().dynamic_active_listeners()[0].last_updated();
  const ProtobufWkt::Timestamp first_active_cluster_ts_1 =
      getClustersConfigDump().dynamic_active_clusters()[0].last_updated();
  const ProtobufWkt::Timestamp first_route_config_ts_1 =
      getRoutesConfigDump().dynamic_route_configs()[0].last_updated();

  // Upgrade RDS/CDS/EDS to a newer config, validate we can process a request.
  sendDiscoveryResponse<envoy::api::v2::Cluster>(
      Config::TypeUrl::get().Cluster, {buildCluster("cluster_1"), buildCluster("cluster_2")}, "2");
  test_server_->waitForGaugeEq("cluster_manager.warming_clusters", 2);
  sendDiscoveryResponse<envoy::api::v2::ClusterLoadAssignment>(
      Config::TypeUrl::get().ClusterLoadAssignment,
      {buildClusterLoadAssignment("cluster_1"), buildClusterLoadAssignment("cluster_2")}, "2");
  test_server_->waitForGaugeEq("cluster_manager.warming_clusters", 0);
  EXPECT_TRUE(compareDiscoveryRequest(Config::TypeUrl::get().ClusterLoadAssignment, "1",
                                      {"cluster_2", "cluster_1"}));
  EXPECT_TRUE(compareDiscoveryRequest(Config::TypeUrl::get().Cluster, "2", {}));
  EXPECT_TRUE(compareDiscoveryRequest(Config::TypeUrl::get().ClusterLoadAssignment, "2",
                                      {"cluster_2", "cluster_1"}));
  sendDiscoveryResponse<envoy::api::v2::RouteConfiguration>(
      Config::TypeUrl::get().RouteConfiguration, {buildRouteConfig("route_config_0", "cluster_1")},
      "2");
  EXPECT_TRUE(
      compareDiscoveryRequest(Config::TypeUrl::get().RouteConfiguration, "2", {"route_config_0"}));

  makeSingleRequest();
  const ProtobufWkt::Timestamp first_active_listener_ts_2 =
      getListenersConfigDump().dynamic_active_listeners()[0].last_updated();
  const ProtobufWkt::Timestamp first_active_cluster_ts_2 =
      getClustersConfigDump().dynamic_active_clusters()[0].last_updated();
  const ProtobufWkt::Timestamp first_route_config_ts_2 =
      getRoutesConfigDump().dynamic_route_configs()[0].last_updated();

  // Upgrade LDS/RDS, validate we can process a request.
  sendDiscoveryResponse<envoy::api::v2::Listener>(Config::TypeUrl::get().Listener,
                                                  {buildListener("listener_1", "route_config_1"),
                                                   buildListener("listener_2", "route_config_2")},
                                                  "2");
  EXPECT_TRUE(compareDiscoveryRequest(Config::TypeUrl::get().RouteConfiguration, "2",
                                      {"route_config_2", "route_config_1", "route_config_0"}));
  EXPECT_TRUE(compareDiscoveryRequest(Config::TypeUrl::get().Listener, "2", {}));
  EXPECT_TRUE(compareDiscoveryRequest(Config::TypeUrl::get().RouteConfiguration, "2",
                                      {"route_config_2", "route_config_1"}));
  sendDiscoveryResponse<envoy::api::v2::RouteConfiguration>(
      Config::TypeUrl::get().RouteConfiguration,
      {buildRouteConfig("route_config_1", "cluster_1"),
       buildRouteConfig("route_config_2", "cluster_1")},
      "3");
  EXPECT_TRUE(compareDiscoveryRequest(Config::TypeUrl::get().RouteConfiguration, "3",
                                      {"route_config_2", "route_config_1"}));

  test_server_->waitForCounterGe("listener_manager.listener_create_success", 2);
  makeSingleRequest();
  const ProtobufWkt::Timestamp first_active_listener_ts_3 =
      getListenersConfigDump().dynamic_active_listeners()[0].last_updated();
  const ProtobufWkt::Timestamp first_active_cluster_ts_3 =
      getClustersConfigDump().dynamic_active_clusters()[0].last_updated();
  const ProtobufWkt::Timestamp first_route_config_ts_3 =
      getRoutesConfigDump().dynamic_route_configs()[0].last_updated();

  // Expect last_updated timestamps to be updated in a predictable way
  // For the listener configs in this example, 1 == 2 < 3.
  EXPECT_EQ(first_active_listener_ts_2, first_active_listener_ts_1);
  EXPECT_GT(first_active_listener_ts_3, first_active_listener_ts_2);
  // For the cluster configs in this example, 1 < 2 == 3.
  EXPECT_GT(first_active_cluster_ts_2, first_active_cluster_ts_1);
  EXPECT_EQ(first_active_cluster_ts_3, first_active_cluster_ts_2);
  // For the route configs in this example, 1 < 2 < 3.
  EXPECT_GT(first_route_config_ts_2, first_route_config_ts_1);
  EXPECT_GT(first_route_config_ts_3, first_route_config_ts_2);
}

// Validate that we can recover from failures.
TEST_P(AdsIntegrationTest, Failure) {
  initialize();

  // Send initial configuration, failing each xDS once (via a type mismatch), validate we can
  // process a request.
  EXPECT_TRUE(compareDiscoveryRequest(Config::TypeUrl::get().Cluster, "", {}));
  sendDiscoveryResponse<envoy::api::v2::ClusterLoadAssignment>(
      Config::TypeUrl::get().Cluster, {buildClusterLoadAssignment("cluster_0")}, "1");

  EXPECT_TRUE(compareDiscoveryRequest(Config::TypeUrl::get().Listener, "", {}));

  EXPECT_TRUE(compareDiscoveryRequest(
      Config::TypeUrl::get().Cluster, "", {}, Grpc::Status::GrpcStatus::Internal,
      fmt::format("{} does not match {}", Config::TypeUrl::get().ClusterLoadAssignment,
                  Config::TypeUrl::get().Cluster)));
  sendDiscoveryResponse<envoy::api::v2::Cluster>(Config::TypeUrl::get().Cluster,
                                                 {buildCluster("cluster_0")}, "1");

  EXPECT_TRUE(
      compareDiscoveryRequest(Config::TypeUrl::get().ClusterLoadAssignment, "", {"cluster_0"}));
  sendDiscoveryResponse<envoy::api::v2::Cluster>(Config::TypeUrl::get().ClusterLoadAssignment,
                                                 {buildCluster("cluster_0")}, "1");

  EXPECT_TRUE(compareDiscoveryRequest(Config::TypeUrl::get().Cluster, "1", {}));
  EXPECT_TRUE(
      compareDiscoveryRequest(Config::TypeUrl::get().ClusterLoadAssignment, "", {"cluster_0"},
                              Grpc::Status::GrpcStatus::Internal,
                              fmt::format("{} does not match {}", Config::TypeUrl::get().Cluster,
                                          Config::TypeUrl::get().ClusterLoadAssignment)));
  sendDiscoveryResponse<envoy::api::v2::ClusterLoadAssignment>(
      Config::TypeUrl::get().ClusterLoadAssignment, {buildClusterLoadAssignment("cluster_0")}, "1");

  EXPECT_TRUE(
      compareDiscoveryRequest(Config::TypeUrl::get().ClusterLoadAssignment, "1", {"cluster_0"}));
  sendDiscoveryResponse<envoy::api::v2::RouteConfiguration>(
      Config::TypeUrl::get().Listener, {buildRouteConfig("listener_0", "route_config_0")}, "1");

  EXPECT_TRUE(compareDiscoveryRequest(
      Config::TypeUrl::get().Listener, "", {}, Grpc::Status::GrpcStatus::Internal,
      fmt::format("{} does not match {}", Config::TypeUrl::get().RouteConfiguration,
                  Config::TypeUrl::get().Listener)));
  sendDiscoveryResponse<envoy::api::v2::Listener>(
      Config::TypeUrl::get().Listener, {buildListener("listener_0", "route_config_0")}, "1");

  EXPECT_TRUE(
      compareDiscoveryRequest(Config::TypeUrl::get().RouteConfiguration, "", {"route_config_0"}));
  sendDiscoveryResponse<envoy::api::v2::Listener>(Config::TypeUrl::get().RouteConfiguration,
                                                  {buildListener("route_config_0", "cluster_0")},
                                                  "1");

  EXPECT_TRUE(compareDiscoveryRequest(Config::TypeUrl::get().Listener, "1", {}));
  EXPECT_TRUE(
      compareDiscoveryRequest(Config::TypeUrl::get().RouteConfiguration, "", {"route_config_0"},
                              Grpc::Status::GrpcStatus::Internal,
                              fmt::format("{} does not match {}", Config::TypeUrl::get().Listener,
                                          Config::TypeUrl::get().RouteConfiguration)));
  sendDiscoveryResponse<envoy::api::v2::RouteConfiguration>(
      Config::TypeUrl::get().RouteConfiguration, {buildRouteConfig("route_config_0", "cluster_0")},
      "1");

  EXPECT_TRUE(
      compareDiscoveryRequest(Config::TypeUrl::get().RouteConfiguration, "1", {"route_config_0"}));

  test_server_->waitForCounterGe("listener_manager.listener_create_success", 1);
  makeSingleRequest();
}

class AdsFailIntegrationTest : public HttpIntegrationTest,
                               public Grpc::GrpcClientIntegrationParamTest {
public:
  AdsFailIntegrationTest()
      : HttpIntegrationTest(Http::CodecClient::Type::HTTP2, ipVersion(), config) {}

  void TearDown() override {
    ads_connection_->close();
    ads_connection_->waitForDisconnect();
    ads_connection_.reset();
    test_server_.reset();
    fake_upstreams_.clear();
  }

  void createUpstreams() override {
    HttpIntegrationTest::createUpstreams();
    fake_upstreams_.emplace_back(new FakeUpstream(0, FakeHttpConnection::Type::HTTP2, version_));
  }

  void initialize() override {
    config_helper_.addConfigModifier([this](envoy::config::bootstrap::v2::Bootstrap& bootstrap) {
      auto* grpc_service =
          bootstrap.mutable_dynamic_resources()->mutable_ads_config()->add_grpc_services();
      setGrpcService(*grpc_service, "ads_cluster", fake_upstreams_.back()->localAddress());
      auto* ads_cluster = bootstrap.mutable_static_resources()->add_clusters();
      ads_cluster->MergeFrom(bootstrap.static_resources().clusters()[0]);
      ads_cluster->set_name("ads_cluster");
    });
    setUpstreamProtocol(FakeHttpConnection::Type::HTTP2);
    HttpIntegrationTest::initialize();
  }

  FakeHttpConnectionPtr ads_connection_;
  FakeStreamPtr ads_stream_;
};

INSTANTIATE_TEST_CASE_P(IpVersionsClientType, AdsFailIntegrationTest,
                        GRPC_CLIENT_INTEGRATION_PARAMS);

// Validate that we don't crash on failed ADS stream.
TEST_P(AdsFailIntegrationTest, ConnectDisconnect) {
  initialize();
  ads_connection_ = fake_upstreams_[1]->waitForHttpConnection(*dispatcher_);
  ads_stream_ = ads_connection_->waitForNewStream(*dispatcher_);
  ads_stream_->startGrpcStream();
  ads_stream_->finishGrpcStream(Grpc::Status::Internal);
}

class AdsConfigIntegrationTest : public HttpIntegrationTest,
                                 public Grpc::GrpcClientIntegrationParamTest {
public:
  AdsConfigIntegrationTest()
      : HttpIntegrationTest(Http::CodecClient::Type::HTTP2, ipVersion(), config) {}

  void TearDown() override {
    ads_connection_->close();
    ads_connection_->waitForDisconnect();
    ads_connection_.reset();
    test_server_.reset();
    fake_upstreams_.clear();
  }

  void createUpstreams() override {
    HttpIntegrationTest::createUpstreams();
    fake_upstreams_.emplace_back(new FakeUpstream(0, FakeHttpConnection::Type::HTTP2, version_));
  }

  void initialize() override {
    config_helper_.addConfigModifier([this](envoy::config::bootstrap::v2::Bootstrap& bootstrap) {
      auto* grpc_service =
          bootstrap.mutable_dynamic_resources()->mutable_ads_config()->add_grpc_services();
      setGrpcService(*grpc_service, "ads_cluster", fake_upstreams_.back()->localAddress());
      auto* ads_cluster = bootstrap.mutable_static_resources()->add_clusters();
      ads_cluster->MergeFrom(bootstrap.static_resources().clusters()[0]);
      ads_cluster->set_name("ads_cluster");

      // Add EDS static Cluster that uses ADS as config Source.
      auto* ads_eds_cluster = bootstrap.mutable_static_resources()->add_clusters();
      ads_eds_cluster->set_name("ads_eds_cluster");
      ads_eds_cluster->set_type(envoy::api::v2::Cluster::EDS);
      auto* eds_cluster_config = ads_eds_cluster->mutable_eds_cluster_config();
      auto* eds_config = eds_cluster_config->mutable_eds_config();
      eds_config->mutable_ads();
    });
    setUpstreamProtocol(FakeHttpConnection::Type::HTTP2);
    HttpIntegrationTest::initialize();
  }

  FakeHttpConnectionPtr ads_connection_;
  FakeStreamPtr ads_stream_;
};

INSTANTIATE_TEST_CASE_P(IpVersionsClientType, AdsConfigIntegrationTest,
                        GRPC_CLIENT_INTEGRATION_PARAMS);

// This is s regression validating that we don't crash on EDS static Cluster that uses ADS.
TEST_P(AdsConfigIntegrationTest, EdsClusterWithAdsConfigSource) {
  initialize();
  ads_connection_ = fake_upstreams_[1]->waitForHttpConnection(*dispatcher_);
  ads_stream_ = ads_connection_->waitForNewStream(*dispatcher_);
  ads_stream_->startGrpcStream();
  ads_stream_->finishGrpcStream(Grpc::Status::Ok);
}

// Validates that the initial xDS request batches all resources referred to in static config
TEST_P(AdsIntegrationTest, XdsBatching) {
  config_helper_.addConfigModifier([this](envoy::config::bootstrap::v2::Bootstrap& bootstrap) {
    bootstrap.mutable_dynamic_resources()->clear_cds_config();
    bootstrap.mutable_dynamic_resources()->clear_lds_config();

    auto static_resources = bootstrap.mutable_static_resources();
    static_resources->add_clusters()->MergeFrom(buildCluster("eds_cluster"));
    static_resources->add_clusters()->MergeFrom(buildCluster("eds_cluster2"));

    static_resources->add_listeners()->MergeFrom(buildListener("rds_listener", "route_config"));
    static_resources->add_listeners()->MergeFrom(buildListener("rds_listener2", "route_config2"));
  });

  pre_worker_start_test_steps_ = [this]() {
    ads_connection_ = fake_upstreams_.back()->waitForHttpConnection(*dispatcher_);
    ads_stream_ = ads_connection_->waitForNewStream(*dispatcher_);
    ads_stream_->startGrpcStream();

    EXPECT_TRUE(compareDiscoveryRequest(Config::TypeUrl::get().ClusterLoadAssignment, "",
                                        {"eds_cluster2", "eds_cluster"}));
    sendDiscoveryResponse<envoy::api::v2::ClusterLoadAssignment>(
        Config::TypeUrl::get().ClusterLoadAssignment,
        {buildClusterLoadAssignment("eds_cluster"), buildClusterLoadAssignment("eds_cluster1")},
        "1");

    EXPECT_TRUE(compareDiscoveryRequest(Config::TypeUrl::get().RouteConfiguration, "",
                                        {"route_config2", "route_config"}));
    sendDiscoveryResponse<envoy::api::v2::RouteConfiguration>(
        Config::TypeUrl::get().RouteConfiguration,
        {buildRouteConfig("route_config2", "eds_cluster2"),
         buildRouteConfig("route_config", "dummy_cluster")},
        "1");
  };

  initialize();
}

} // namespace
} // namespace Envoy<|MERGE_RESOLUTION|>--- conflicted
+++ resolved
@@ -87,12 +87,8 @@
         TestEnvironment::runfilesPath("test/config/integration/certs/upstreamcert.pem"));
     tls_cert->mutable_private_key()->set_filename(
         TestEnvironment::runfilesPath("test/config/integration/certs/upstreamkey.pem"));
-<<<<<<< HEAD
-    Ssl::ServerContextConfigImpl cfg(tls_context, secret_manager_, init_manager_);
-=======
     Ssl::ServerContextConfigPtr cfg =
-        std::make_unique<Ssl::ServerContextConfigImpl>(tls_context, secret_manager_);
->>>>>>> 5c75d864
+        std::make_unique<Ssl::ServerContextConfigImpl>(tls_context, secret_manager_, init_manager_);
 
     static Stats::Scope* upstream_stats_store = new Stats::TestIsolatedStoreImpl();
     return std::make_unique<Ssl::ServerSslSocketFactory>(
