--- conflicted
+++ resolved
@@ -474,27 +474,6 @@
   // them in the port_map_.
   bool defer_listener_finalization_{false};
 
-<<<<<<< HEAD
-  // The number of worker threads that the test server uses.
-  uint32_t concurrency_{1};
-
-  // The duration of the drain manager graceful drain period.
-  std::chrono::seconds drain_time_{1};
-
-  // Member variables for xDS testing.
-  FakeUpstream* xds_upstream_{};
-  FakeHttpConnectionPtr xds_connection_;
-  FakeStreamPtr xds_stream_;
-  testing::NiceMock<Server::Configuration::MockTransportSocketFactoryContext> factory_context_;
-  Extensions::TransportSockets::Tls::ContextManagerImpl context_manager_{timeSystem()};
-  bool create_xds_upstream_{false};
-  bool tls_xds_upstream_{false};
-  bool use_lds_{true}; // Use the integration framework's LDS set up.
-  Grpc::SotwOrDelta sotw_or_delta_{Grpc::SotwOrDelta::Sotw};
-  std::vector<uint32_t> ports_;
-
-=======
->>>>>>> f87e68f8
   // By default the test server will use custom stats to notify on increment.
   // This override exists for tests measuring stats memory.
   bool use_real_stats_{};
